# vim: set fileencoding=utf8 :
from dblib import *
import logging
import decimal
import datetime
import re

logger = logging.getLogger(__name__)

PYMSSQL_DEBUG = False

# Vars to store messages from the server in
_mssql_last_msg_no = 0
_mssql_last_msg_severity = 0
_mssql_last_msg_state = 0
_mssql_last_msg_line = 0
_mssql_last_msg_str = ''
_mssql_last_msg_srv = ''
_mssql_last_msg_proc = ''

# List to store the connection objects in
connection_object_list = list()

#############################
## DB-API type definitions ##
#############################
STRING = 1
BINARY = 2
NUMBER = 3
DATETIME = 4
DECIMAL = 5

##################
## DB-LIB types ##
##################
SQLBINARY = SYBBINARY
SQLBIT = SYBBIT
SQLBITN = 104
SQLCHAR = SYBCHAR
SQLDATETIME = SYBDATETIME
SQLDATETIM4 = SYBDATETIME4
SQLDATETIMN = SYBDATETIMN
SQLDECIMAL = SYBDECIMAL
SQLFLT4 = SYBREAL
SQLFLT8 = SYBFLT8
SQLFLTN = SYBFLTN
SQLIMAGE = SYBIMAGE
SQLINT1 = SYBINT1
SQLINT2 = SYBINT2
SQLINT4 = SYBINT4
SQLINT8 = SYBINT8
SQLINTN = SYBINTN
SQLMONEY = SYBMONEY
SQLMONEY4 = SYBMONEY4
SQLMONEYN = SYBMONEYN
SQLNUMERIC = SYBNUMERIC
SQLREAL = SYBREAL
SQLTEXT = SYBTEXT
SQLVARBINARY = SYBVARBINARY
SQLVARCHAR = SYBVARCHAR
SQLUUID = 36

#######################
## Exception classes ##
#######################
class MSSQLException(Exception):
    """
    Base exception class for the MSSQL driver.
    """

class MSSQLDriverException(MSSQLException):
    """
    Inherits from the base class and raised when an error is caused within
    the driver itself.
    """

class MSSQLDatabaseException(MSSQLException):
    """
    Raised when an error occurs within the database.
    """

    @property
    def message(self):
        if self.procname:
            return 'SQL Server message %d, severity %d, state %d, ' \
                'procedure %s, line %d:\n%s' % (self.number,
                self.severity, self.state, self.procname,
                self.line, self.text)
        else:
            return 'SQL Server message %d, severity %d, state %d, ' \
                'line %d:\n%s' % (self.number, self.severity,
                self.state, self.line, self.text)

<<<<<<< HEAD
=======
min_error_severity = 6

###################
## Error Handler ##
###################
>>>>>>> 1484016d
def err_handler(dbproc, severity, dberr, oserr,
        dberrstr, oserrstr):
    global _mssql_last_msg_str
    global _mssql_last_msg_no
    global _mssql_last_msg_severity
    global _mssql_last_msg_state
    if severity < min_error_severity:
        return INT_CANCEL

    logger.debug("*** err_handler(severity = %d,  " \
        "dberr = %d, oserr = %d, dberrstr = '%s',  oserrstr = '%s'); " \
        "DBDEAD(dbproc) = %d", severity, dberr,
        oserr, dberrstr, oserrstr, DBDEAD(dbproc))
    logger.debug("*** previous max severity = %d",
        _mssql_last_msg_severity)

    conn = None
    for c in connection_object_list:
        if dbproc != c.dbproc:
            continue
        conn = c
        break

    mssql_lastmsgstr = conn.last_msg_str if conn else _mssql_last_msg_str
    mssql_lastmsgseverity = conn.last_msg_severity if conn else _mssql_last_msg_severity

    if severity > mssql_lastmsgseverity:
        if conn:
            conn.last_msg_severity = severity
            conn.last_msg_no = dberr
            conn.last_msg_state = oserr
        else:
            _mssql_last_msg_severity = severity
            _mssql_last_msg_no = dberr
            _mssql_last_msg_state = oserr

    mssql_message = '%sDB-Lib error message %d, severity %d:\n%s\n' % (
        mssql_lastmsgstr, dberr, severity, dberrstr)

    if oserr != DBNOERR and oserr != 0:
        if severity == EXCOMM:
            error_type = 'Net-Lib'
        else:
            error_type = 'Operating System'
        mssql_message = '%s error during %s' % (error_type, oserrstr)

    if conn:
        conn.last_msg_str = mssql_message
    else:
        _mssql_last_msg_str = mssql_message
    return INT_CANCEL

#####################
## Message Handler ##
#####################
def msg_handler(dbproc, msgno, msgstate,
        severity, msgtext, srvname, procname,
        line):
    global _mssql_last_msg_str
    global _mssql_last_msg_no
    global _mssql_last_msg_severity
    global _mssql_last_msg_state
    global _mssql_last_msg_line
    global _mssql_last_msg_srv
    global _mssql_last_msg_proc
    if severity < min_error_severity:
        return INT_CANCEL

    mssql_lastmsgseverity = _mssql_last_msg_severity

    conn = None
    for c in connection_object_list:
        if dbproc != c.dbproc:
            continue
        conn = c
        mssql_lastmsgseverity = conn.last_msg_severity
        break

    # Calculate the maximum severity of all messages in a row
    # Fill the remaining fields as this is going to raise the exception
    if severity > mssql_lastmsgseverity:
        if conn:
            conn.last_msg_severity = severity
            conn.last_msg_no = msgno
            conn.last_msg_state = msgstate
            conn.last_msg_line = line
            conn.last_msg_str = msgtext
            conn.last_msg_srv = srvname
            conn.last_msg_proc = procname
        else:
            _mssql_last_msg_severity = severity
            _mssql_last_msg_no = msgno
            _mssql_last_msg_state = msgstate
            _mssql_last_msg_line = line
            _mssql_last_msg_str = msgtext
            _mssql_last_msg_srv = srvname
            _mssql_last_msg_proc = procname
    return 0


# Module attributes for configuring _mssql
login_timeout = 60

min_error_severity = 6

# Buffer size for large numbers
NUMERIC_BUF_SZ = 45

###########################
## Compatibility Aliases ##
###########################
def connect(*args, **kwargs):
    return MSSQLConnection(*args, **kwargs)

def clr_err(conn):
    if conn is not None:
        conn.last_msg_no = 0
        conn.last_msg_severity = 0
        conn.last_msg_state = 0
    else:
        _mssql_last_msg_no = 0
        _mssql_last_msg_severity = 0
        _mssql_last_msg_state = 0

def db_cancel(conn):
    if conn == None:
        return

    if conn.dbproc is None:
        return

    from query import tds_send_cancel
    from token import tds_process_cancel
    tds_send_cancel(conn.dbproc.tds_socket)
    tds_process_cancel(conn.dbproc.tds_socket)

    conn.clear_metadata()

def _tds_ver_str_to_constant(verstr):
    """
        http://www.freetds.org/userguide/choosingtdsprotocol.htm
    """
    if verstr == u'4.2':
        return 0x402
    elif verstr == u'7.0':
        return 0x700
    elif verstr == u'7.1':
        return 0x701
    elif verstr == u'7.2':
        return 0x702
    elif verstr == '7.3':
        return 0x702
    #elif verstr == u'8.0':
    #    return 0x800
    else:
        raise MSSQLException('unrecognized tds version: %s' % verstr)

<<<<<<< HEAD
=======
#######################
## Quoting Functions ##
#######################
def _quote_simple_value(value, charset='utf8'):

    if value == None:
        return 'NULL'

    if isinstance(value, bool):
        return '1' if value else '0'

    if isinstance(value, float):
        return repr(value)

    if isinstance(value, (int, long, decimal.Decimal)):
        return str(value)

    if isinstance(value, str):
        # see if it can be decoded as ascii if there are no null bytes
        if '\0' not in value:
            try:
                value.decode('ascii')
                return "'" + value.replace("'", "''") + "'"
            except UnicodeDecodeError:
                pass

        # will still be string type if there was a null byte in it or if the
        # decoding failed.  In this case, just send it as hex.
        if isinstance(value, str):
            return '0x' + value.encode('hex')

    if isinstance(value, unicode):
        return "N'" + value.encode(charset).replace("'", "''") + "'"

    if isinstance(value, datetime.datetime):
        return "{ts '%04d-%02d-%02d %02d:%02d:%02d.%d'}" % (
            value.year, value.month, value.day,
            value.hour, value.minute, value.second,
            value.microsecond / 1000)

    if isinstance(value, datetime.date):
        return "{d '%04d-%02d-%02d'} " % (
        value.year, value.month, value.day)

    return None

def _quote_or_flatten(data, charset='utf8'):
    result = _quote_simple_value(data, charset)

    if result is not None:
        return result

    if not issubclass(type(data), (list, tuple)):
        raise ValueError('expected a simple type, a tuple or a list')

    quoted = []
    for value in data:
        value = _quote_simple_value(value, charset)

        if value is None:
            raise ValueError('found an unsupported type')

        quoted.append(value)
    return '(' + ','.join(quoted) + ')'

# This function is supposed to take a simple value, tuple or dictionary,
# normally passed in via the params argument in the execute_* methods. It
# then quotes and flattens the arguments and returns then.
def _quote_data(data, charset='utf8'):
    result = _quote_simple_value(data)

    if result is not None:
        return result

    if issubclass(type(data), dict):
        result = {}
        for k, v in data.iteritems():
            result[k] = _quote_or_flatten(v, charset)
        return result

    if issubclass(type(data), (tuple, list)):
        result = []
        for v in data:
            result.append(_quote_or_flatten(v, charset))
        return tuple(result)

    raise ValueError('expected a simple type, a tuple or a dictionary.')

_re_pos_param = re.compile(r'(%(s|d))')
_re_name_param = re.compile(r'(%\(([^\)]+)\)s)')
def _substitute_params(toformat, params, charset):
    if params is None:
        return toformat

    if not issubclass(type(params),
            (bool, int, long, float, unicode, str,
            datetime.datetime, datetime.date, dict, tuple, decimal.Decimal, list)):
        raise ValueError("'params' arg can be only a tuple or a dictionary.")

    if charset:
        quoted = _quote_data(params, charset)
    else:
        quoted = _quote_data(params)

    # positional string substitution now requires a tuple
    if isinstance(quoted, basestring):
        quoted = (quoted,)

    if isinstance(params, dict):
        """ assume name based substitutions """
        offset = 0
        for match in _re_name_param.finditer(toformat):
            param_key = match.group(2)

            if not params.has_key(param_key):
                raise ValueError('params dictionary did not contain value for placeholder: %s' % param_key)

            # calculate string positions so we can keep track of the offset to
            # be used in future substituations on this string.  This is
            # necessary b/c the match start() and end() are based on the
            # original string, but we modify the original string each time we
            # loop, so we need to make an adjustment for the difference between
            # the length of the placeholder and the length of the value being
            # substituted
            param_val = quoted[param_key]
            param_val_len = len(param_val)
            placeholder_len = len(match.group(1))
            offset_adjust = param_val_len - placeholder_len

            # do the string substitution
            match_start = match.start(1) + offset
            match_end = match.end(1) + offset
            toformat = toformat[:match_start] + param_val + toformat[match_end:]

            # adjust the offset for the next usage
            offset += offset_adjust
    else:
        """ assume position based substitutions """
        offset = 0
        for count, match in enumerate(_re_pos_param.finditer(toformat)):
            # calculate string positions so we can keep track of the offset to
            # be used in future substituations on this string.  This is
            # necessary b/c the match start() and end() are based on the
            # original string, but we modify the original string each time we
            # loop, so we need to make an adjustment for the difference between
            # the length of the placeholder and the length of the value being
            # substituted
            try:
                param_val = quoted[count]
            except IndexError:
                raise ValueError('more placeholders in sql than params available')
            param_val_len = len(param_val)
            placeholder_len = 2
            offset_adjust = param_val_len - placeholder_len

            # do the string substitution
            match_start = match.start(1) + offset
            match_end = match.end(1) + offset
            toformat = toformat[:match_start] + param_val + toformat[match_end:]
            #print(param_val, param_val_len, offset_adjust, match_start, match_end)
            # adjust the offset for the next usage
            offset += offset_adjust
    return toformat

# We'll add these methods to the module to allow for unit testing of the
# underlying C methods.
def quote_simple_value(value):
    return _quote_simple_value(value)

def quote_or_flatten(data):
    return _quote_or_flatten(data)

def quote_data(data):
    return _quote_data(data)

def substitute_params(toformat, params, charset='utf8'):
    return _substitute_params(toformat, params, charset)

>>>>>>> 1484016d
##############################
## MSSQL Row Iterator Class ##
##############################
class MSSQLRowIterator:

    def __init__(self, connection):
        self.conn = connection

    def __iter__(self):
        return self

    def next(self):
        assert_connected(self.conn)
        clr_err(self.conn)
        return self.conn.fetch_next_row_dict(1)

############################
## MSSQL Connection Class ##
############################
class MSSQLConnection(object):
    @property
    def connected(self):
        """
        True if the connection to a database is open.
        """
        return self._connected

    @property
    def rows_affected(self):
        """
        Number of rows affected by last query. For SELECT statements this
        value is only meaningful after reading all rows.
        """
        return self._rows_affected

    def __init__(self, server="localhost", user="sa", password="",
            charset='', database='', appname=None, port='1433', tds_version='7.1'):
        logger.debug("_mssql.MSSQLConnection.__cinit__()")
        self._connected = 0
        self._charset = ''
        self.last_msg_str = ''
        #self.last_msg_srv = <char *>PyMem_Malloc(PYMSSQL_MSGSIZE)
        #self.last_msg_srv[0] = <char>0
        #self.last_msg_proc = <char *>PyMem_Malloc(PYMSSQL_MSGSIZE)
        #self.last_msg_proc[0] = <char>0
        self.column_names = None
        self.column_types = None

        #cdef LOGINREC *login
        #cdef RETCODE rtc
        #cdef char *_charset

        # support MS methods of connecting locally
        instance = ""
        if "\\" in server:
            server, instance = server.split("\\")

        if server in (".", "(local)"):
            server = "localhost"

        server = server + "\\" + instance if instance else server

        login = tds_alloc_login(1)
        # set default values for loginrec
        login.library = "DB-Library"
        #if login == NULL:
        #    raise MSSQLDriverException("Out of memory")

        appname = appname or "pymssql"

        login.user_name = user
        login.password = password
        login.app = appname
        login.tds_version = _tds_ver_str_to_constant(tds_version)
        login.database = database

        # override the HOST to be the portion without the server, otherwise
        # FreeTDS chokes when server still has the port definition.
        # BUT, a patch on the mailing list fixes the need for this.  I am
        # leaving it here just to remind us how to fix the problem if the bug
        # doesn't get fixed for a while.  But if it does get fixed, this code
        # can be deleted.
        # patch: http://lists.ibiblio.org/pipermail/freetds/2011q2/026997.html
        #if ':' in server:
        #    os.environ['TDSHOST'] = server.split(':', 1)[0]
        #else:
        #    os.environ['TDSHOST'] = server

        # Add ourselves to the global connection list
        connection_object_list.append(self)

        # Set the character set name
        if charset:
            _charset = charset
            self._charset = _charset
            login.charset = self._charset

        # Set the login timeout
        dbsetlogintime(login_timeout)

        # Connect to the server
        try:
            self.dbproc = dbopen(login, server)
            #self.dbproc.tds_socket = tds_connect(server, database, user, password,
            #        port=port,
            #        connect_timeout=login_timeout,
            #        app_name=appname,
            #        client_charset=charset if charset else 'utf8',
            #        tds_version=_tds_ver_str_to_constant(tds_version))
        except Exception:
            logger.exception("_mssql.MSSQLConnection.__init__() connection failed")
            connection_object_list.remove(self)
            maybe_raise_MSSQLDatabaseException(None)
            raise MSSQLDriverException("Connection to the database failed for an unknown reason.")

        self._connected = 1

        return

        logger.debug("_mssql.MSSQLConnection.__init__() -> dbcmd() setting connection values")
        # Set some connection properties to some reasonable values
        query =\
            "SET ARITHABORT ON;"                \
            "SET CONCAT_NULL_YIELDS_NULL ON;"   \
            "SET ANSI_NULLS ON;"                \
            "SET ANSI_NULL_DFLT_ON ON;"         \
            "SET ANSI_PADDING ON;"              \
            "SET ANSI_WARNINGS ON;"             \
            "SET ANSI_NULL_DFLT_ON ON;"         \
            "SET CURSOR_CLOSE_ON_COMMIT ON;"    \
            "SET QUOTED_IDENTIFIER ON;"         \
            "SET TEXTSIZE 2147483647;" # http://msdn.microsoft.com/en-us/library/aa259190%28v=sql.80%29.aspx

        #dbsqlsend() begin
        from tds import *
        from query import tds_submit_query
        from token import tds_process_tokens
        tds = self.dbproc.tds_socket
        if tds.state == TDS_PENDING:
            raise Exception('not implemented')
            #if (tds_process_tokens(tds, &result_type, NULL, TDS_TOKEN_TRAILING) != TDS_NO_MORE_RESULTS) {
            #        dbperror(dbproc, SYBERPND, 0);
            #        dbproc->command_state = DBCMDSENT;
            #        return FAIL;
            #}
        tds_submit_query(tds, query)

        #dbsqlsend() end
        #dbsqlok() begin
        while True:
            rc, result_type, done_flags = tds_process_tokens(tds, TDS_TOKEN_RESULTS)
            if done_flags & TDS_DONE_ERROR:
                raise MSSQLDriverException("Could not set connection properties")
            if rc == TDS_NO_MORE_RESULTS:
                break
            elif rc == TDS_SUCCESS:
                if result_type == TDS_ROWFMT_RESULT:
                    pass
                elif result_type == TDS_COMPUTEFMT_RESULT:
                    pass
                elif result_type in (TDS_COMPUTE_RESULT, TDS_ROW_RESULT):
                    logger.debug("dbsqlok() found result token")
                    break
                elif result_type == TDS_DONEINPROC_RESULT:
                    pass
                elif result_type in (TDS_DONE_RESULT, TDS_DONEPROC_RESULT):
                    logger.debug("dbsqlok() end status is {0}".format(return_code))
                    if done_flags & TDS_DONE_ERROR:
                        raise MSSQLDriverException("Could not set connection properties")
                    else:
                        logger.debug("dbsqlok() end status was success")
                        break
                else:
                    logger.error("logic error: tds_process_tokens result_type {0}".format(result_type))
                    break;
                break;
        else:
            assert TDS_FAILED(rc)
            raise MSSQLDriverException("Could not set connection properties")

        #dbsqlok() end
        #if (rtc == FAIL):
        #    raise MSSQLDriverException("Could not set connection properties")

        db_cancel(self)
        clr_err(self)

    def __del__(self):
        logger.debug("_mssql.MSSQLConnection.__dealloc__()")
        self.close()

    def __iter__(self):
        assert_connected(self)
        clr_err(self)
        return MSSQLRowIterator(self)

    def cancel(self):
        """
        cancel() -- cancel all pending results.

        This function cancels all pending results from the last SQL operation.
        It can be called more than once in a row. No exception is raised in
        this case.
        """
        logger.debug("_mssql.MSSQLConnection.cancel()")
        assert_connected(self)
        clr_err(self)

        rtc = db_cancel(self)
        check_and_raise(rtc, self)

    def clear_metadata(self):
        logger.debug("_mssql.MSSQLConnection.clear_metadata()")
        self.column_names = None
        self.column_types = None
        self.num_columns = 0
        self.last_dbresults = 0

    def close(self):
        """
        close() -- close connection to an MS SQL Server.

        This function tries to close the connection and free all memory used.
        It can be called more than once in a row. No exception is raised in
        this case.
        """
        logger.debug("_mssql.MSSQLConnection.close()")
        if self == None:
            return None

        if not self._connected:
            return None

        clr_err(self)

        dbclose(self.dbproc)
        self.dbproc = None

        self._connected = 0
        connection_object_list.remove(self)

    def convert_db_value(self, data, type, length):
        logger.debug("_mssql.MSSQLConnection.convert_db_value()")

        #import pdb; pdb.set_trace()
        if type in (SQLBIT, SQLBITN):
            return bool(struct.unpack('B', data)[0])

        elif type == SQLINT1 or type == SYBINTN and length == 1:
            return struct.unpack('b', data)[0]

        elif type == SQLINT2 or type == SYBINTN and length == 2:
            return struct.unpack('<h', data)[0]

        elif type == SQLINT4 or type == SYBINTN and length == 4:
            return struct.unpack('<l', data)[0]

        elif type == SQLINT8 or type == SYBINTN and length == 8:
            return struct.unpack('<q', data)[0]

        elif type == SQLFLT4 or type == SYBFLTN and length == 4:
<<<<<<< HEAD
            return struct.unpack('j', data)[0]
=======
            return struct.unpack('f', data)[0]
>>>>>>> 1484016d

        elif type == SQLFLT8 or type == SYBFLTN and length == 8:
            return struct.unpack('d', data)[0]

        elif type in (SQLMONEY, SQLMONEY4, SQLNUMERIC, SQLDECIMAL):
            raise Exception('not implemented')
            #dbcol.SizeOfStruct = sizeof(dbcol)

            #if type in (SQLMONEY, SQLMONEY4):
            #    precision = 4
            #else:
            #    precision = dbcol.Scale

            #len = dbconvert(self.dbproc, type, data, -1, SQLCHAR,
            #    <BYTE *>buf, NUMERIC_BUF_SZ)

            #with decimal.localcontext() as ctx:
            #    ctx.prec = precision
            #    return decimal.Decimal(_remove_locale(buf, len))

        elif type in (SQLDATETIME, SQLDATETIM4, SQLDATETIMN):
            return tds_datecrack(type, data)

        elif type in (SQLVARCHAR, SQLCHAR, SQLTEXT):
            if self._charset:
                return data[:length].decode(self._charset)
            else:
                return data[:length]

        elif type == SQLUUID and (PY_MAJOR_VERSION >= 2 and PY_MINOR_VERSION >= 5):
            raise Exception('not implemented')
            #return uuid.UUID(bytes_le=(<char *>data)[:length])

        else:
            return data[:length]

    def select_db(self, dbname):
        """
        select_db(dbname) -- Select the current database.

        This function selects the given database. An exception is raised on
        failure.
        """
        logger.debug("_mssql.MSSQLConnection.select_db()")

        dbuse(self.dbproc, dbname)

    def execute_non_query(self, query_string, params=None):
        """
        execute_non_query(query_string, params=None)

        This method sends a query to the MS SQL Server to which this object
        instance is connected. After completion, its results (if any) are
        discarded. An exception is raised on failure. If there are any pending
        results or rows prior to executing this command, they are silently
        discarded. This method accepts Python formatting. Please see
        execute_query() for more details.

        This method is useful for INSERT, UPDATE, DELETE and for Data
        Definition Language commands, i.e. when you need to alter your database
        schema.

        After calling this method, rows_affected property contains number of
        rows affected by the last SQL command.
        """
        logger.debug("_mssql.MSSQLConnection.execute_non_query() BEGIN")

        self.format_and_run_query(query_string, params)
        # getting results
        from tds import *
        from token import tds_process_tokens
        while True:
            rc, result_type, done_flags = tds_process_tokens(self.dbproc.tds_socket, TDS_TOKEN_RESULTS)
            if done_flags & TDS_DONE_ERROR:
                raise MSSQLDriverException("Could not set connection properties")
            if rc == TDS_NO_MORE_RESULTS:
                break
            elif rc == TDS_SUCCESS:
                if result_type == TDS_ROWFMT_RESULT:
                    pass
                elif result_type == TDS_COMPUTEFMT_RESULT:
                    pass
                elif result_type in (TDS_COMPUTE_RESULT, TDS_ROW_RESULT):
                    logger.debug("dbsqlok() found result token")
                    break
                elif result_type == TDS_DONEINPROC_RESULT:
                    pass
                elif result_type in (TDS_DONE_RESULT, TDS_DONEPROC_RESULT):
                    logger.debug("dbsqlok() end status is {0}".format(return_code))
                    if done_flags & TDS_DONE_ERROR:
                        raise MSSQLDriverException("Could not set connection properties")
                    else:
                        logger.debug("dbsqlok() end status was success")
                        break
                else:
                    logger.error("logic error: tds_process_tokens result_type {0}".format(result_type))
                    break;
                break;
        else:
            assert TDS_FAILED(rc)
            raise MSSQLDriverException("Could not set connection properties")
        self._rows_affected = self.dbproc.tds_socket.rows_affected

        rtc = db_cancel(self)
        check_and_raise(rtc, self)
        logger.debug("_mssql.MSSQLConnection.execute_non_query() END")

    def execute_query(self, query_string, params=None):
        """
        execute_query(query_string, params=None)

        This method sends a query to the MS SQL Server to which this object
        instance is connected. An exception is raised on failure. If there
        are pending results or rows prior to executing this command, they
        are silently discarded. After calling this method you may iterate
        over the connection object to get rows returned by the query.

        You can use Python formatting here and all values get properly
        quoted:
            conn.execute_query('SELECT * FROM empl WHERE id=%d', 13)
            conn.execute_query('SELECT * FROM empl WHERE id IN (%s)', ((5,6),))
            conn.execute_query('SELECT * FROM empl WHERE name=%s', 'John Doe')
            conn.execute_query('SELECT * FROM empl WHERE name LIKE %s', 'J%')
            conn.execute_query('SELECT * FROM empl WHERE name=%(name)s AND \
                city=%(city)s', { 'name': 'John Doe', 'city': 'Nowhere' } )
            conn.execute_query('SELECT * FROM cust WHERE salesrep=%s \
                AND id IN (%s)', ('John Doe', (1,2,3)))
            conn.execute_query('SELECT * FROM empl WHERE id IN (%s)',\
                (tuple(xrange(4)),))
            conn.execute_query('SELECT * FROM empl WHERE id IN (%s)',\
                (tuple([3,5,7,11]),))

        This method is intented to be used on queries that return results,
        i.e. SELECT. After calling this method AND reading all rows from,
        result rows_affected property contains number of rows returned by
        last command (this is how MS SQL returns it).
        """
        logger.debug("_mssql.MSSQLConnection.execute_query() BEGIN")
        self.format_and_run_query(query_string, params)
        self.get_result()
        logger.debug("_mssql.MSSQLConnection.execute_query() END")

    def execute_row(self, query_string, params=None):
        """
        execute_row(query_string, params=None)

        This method sends a query to the MS SQL Server to which this object
        instance is connected, then returns first row of data from result.

        An exception is raised on failure. If there are pending results or
        rows prior to executing this command, they are silently discarded.

        This method accepts Python formatting. Please see execute_query()
        for details.

        This method is useful if you want just a single row and don't want
        or don't need to iterate, as in:

        conn.execute_row('SELECT * FROM employees WHERE id=%d', 13)

        This method works exactly the same as 'iter(conn).next()'. Remaining
        rows, if any, can still be iterated after calling this method.
        """
        logger.debug("_mssql.MSSQLConnection.execute_row()")
        self.format_and_run_query(query_string, params)
        return self.fetch_next_row_dict(0)

    def execute_scalar(self, query_string, params=None):
        """
        execute_scalar(query_string, params=None)

        This method sends a query to the MS SQL Server to which this object
        instance is connected, then returns first column of first row from
        result. An exception is raised on failure. If there are pending

        results or rows prior to executing this command, they are silently
        discarded.

        This method accepts Python formatting. Please see execute_query()
        for details.

        This method is useful if you want just a single value, as in:
            conn.execute_scalar('SELECT COUNT(*) FROM employees')

        This method works in the same way as 'iter(conn).next()[0]'.
        Remaining rows, if any, can still be iterated after calling this
        method.
        """
        logger.debug("_mssql.MSSQLConnection.execute_scalar()")

        self.format_and_run_query(query_string, params)
        self.get_result()

        rtc = dbnextrow(self.dbproc)

        self._rows_affected = self.dbproc.tds_socket.rows_affected

        if rtc == NO_MORE_ROWS:
            self.clear_metadata()
            self.last_dbresults = 0
            return None

        return self.get_row(rtc)[0]

    def fetch_next_row(self, throw):
        logger.debug("_mssql.MSSQLConnection.fetch_next_row() BEGIN")
        try:
            self.get_result()

            if self.last_dbresults == NO_MORE_RESULTS:
                log("_mssql.MSSQLConnection.fetch_next_row(): NO MORE RESULTS")
                self.clear_metadata()
                if throw:
                    raise StopIteration
                return None

            rtc = dbnextrow(self.dbproc)

            check_cancel_and_raise(rtc, self)

            if rtc == NO_MORE_ROWS:
                log("_mssql.MSSQLConnection.fetch_next_row(): NO MORE ROWS")
                self.clear_metadata()
                # 'rows_affected' is nonzero only after all records are read
                self._rows_affected = dbcount(self.dbproc)
                if throw:
                    raise StopIteration
                return None

            return self.get_row(rtc)
        finally:
            logger.debug("_mssql.MSSQLConnection.fetch_next_row() END")

    def fetch_next_row_dict(self, throw):
        logger.debug("_mssql.MSSQLConnection.fetch_next_row_dict()")

        row_dict = {}
        row = self.fetch_next_row(throw)

        for col in xrange(1, self.num_columns + 1):
            name = self.column_names[col - 1]
            value = row[col - 1]

            # Add key by column name, only if the column has a name
            if name:
                row_dict[name] = value

            row_dict[col - 1] = value

        return row_dict

    def format_and_run_query(self, query_string, params=None):
        """
        This is a helper function, which does most of the work needed by any
        execute_*() function. It returns NULL on error, None on success.
        """
        logger.debug("_mssql.MSSQLConnection.format_and_run_query() BEGIN")

        try:
            # Cancel any pending results
            self.cancel()

            if params:
                query_string = self.format_sql_command(query_string, params)

            logger.debug(query_string)

            # Prepare the query buffer
            dbcmd(self.dbproc, query_string)

            # Execute the query
            rtc = dbsqlexec(self.dbproc)
            check_cancel_and_raise(rtc, self)
        finally:
            logger.debug("_mssql.MSSQLConnection.format_and_run_query() END")

<<<<<<< HEAD
=======
    def format_sql_command(self, format, params=None):
        logger.debug("_mssql.MSSQLConnection.format_sql_command()")
        return _substitute_params(format, params, self._charset)

>>>>>>> 1484016d
    def get_header(self):
        """
        get_header() -- get the Python DB-API compliant header information.

        This method is infrastructure and doesn't need to be called by your
        code. It returns a list of 7-element tuples describing the current
        result header. Only name and DB-API compliant type is filled, rest
        of the data is None, as permitted by the specs.
        """
        logger.debug("_mssql.MSSQLConnection.get_header() BEGIN")
        try:
            self.get_result()

            if self.num_columns == 0:
                logger.debug("_mssql.MSSQLConnection.get_header(): num_columns == 0")
                return None

            header_tuple = []
            for col in xrange(1, self.num_columns + 1):
                col_name = self.column_names[col - 1]
                col_type = self.column_types[col - 1]
                header_tuple.append((col_name, col_type, None, None, None, None, None))
            return tuple(header_tuple)
        finally:
            logger.debug("_mssql.MSSQLConnection.get_header() END")

    def get_result(self):
        logger.debug("_mssql.MSSQLConnection.get_result() BEGIN")

        try:
            if self.last_dbresults:
                logger.debug("_mssql.MSSQLConnection.get_result(): last_dbresults == True, return None")
                return None

            self.clear_metadata()

            # Since python doesn't have a do/while loop do it this way
            while True:
                self.last_dbresults = dbresults(self.dbproc)
                self.num_columns = dbnumcols(self.dbproc)
                if self.last_dbresults != SUCCEED or self.num_columns > 0:
                    break
            check_cancel_and_raise(self.last_dbresults, self)

            self._rows_affected = dbcount(self.dbproc)

            if self.last_dbresults == NO_MORE_RESULTS:
                self.num_columns = 0
                logger.debug("_mssql.MSSQLConnection.get_result(): NO_MORE_RESULTS, return None")
                return None

            self.num_columns = dbnumcols(self.dbproc)

            logger.debug("_mssql.MSSQLConnection.get_result(): num_columns = %d", self.num_columns)

            column_names = list()
            column_types = list()

            for col in xrange(1, self.num_columns + 1):
                column_names.append(dbcolname(self.dbproc, col))
                coltype = dbcoltype(self.dbproc, col)
                column_types.append(get_api_coltype(coltype))

            self.column_names = tuple(column_names)
            self.column_types = tuple(column_types)
        finally:
            logger.debug("_mssql.MSSQLConnection.get_result() END")

    def get_row(self, row_info):
        dbproc = self.dbproc
        logger.debug("_mssql.MSSQLConnection.get_row()")
        global _row_count

        if PYMSSQL_DEBUG:
            _row_count += 1

        record = tuple()

        for col in xrange(1, self.num_columns + 1):

            data = get_data(dbproc, row_info, col)
            col_type = get_type(dbproc, row_info, col)
            len = get_length(dbproc, row_info, col)

            if data == None:
                record += (None,)
                continue

            if PYMSSQL_DEBUG:
                fprintf(stderr, 'Processing row %d, column %d,' \
                    'Got data=%x, coltype=%d, len=%d\n', _row_count, col,
                    data, col_type, len)

            record += (self.convert_db_value(data, col_type, len),)
        return record

def get_last_msg_str(conn):
    return conn.last_msg_str if conn != None else _mssql_last_msg_str

def get_last_msg_srv(conn):
    return conn.last_msg_srv if conn != None else _mssql_last_msg_srv

def get_last_msg_proc(conn):
    return conn.last_msg_proc if conn != None else _mssql_last_msg_proc

def get_last_msg_no(conn):
    return conn.last_msg_no if conn != None else _mssql_last_msg_no

def get_last_msg_severity(conn):
    return conn.last_msg_severity if conn != None else _mssql_last_msg_severity

def get_last_msg_state(conn):
    return conn.last_msg_state if conn != None else _mssql_last_msg_state

def get_last_msg_line(conn):
    return conn.last_msg_line if conn != None else _mssql_last_msg_line

def maybe_raise_MSSQLDatabaseException(conn):

    if get_last_msg_severity(conn) < min_error_severity:
        return 0

    error_msg = get_last_msg_str(conn)
    if len(error_msg) == 0:
        error_msg = "Unknown error"

    ex = MSSQLDatabaseException((get_last_msg_no(conn), error_msg))
    ex.text = error_msg
    ex.srvname = get_last_msg_srv(conn)
    ex.procname = get_last_msg_proc(conn)
    ex.number = get_last_msg_no(conn)
    ex.severity = get_last_msg_severity(conn)
    ex.state = get_last_msg_state(conn)
    ex.line = get_last_msg_line(conn)
    db_cancel(conn)
    clr_err(conn)
    raise ex

def assert_connected(conn):
    logger.debug("_mssql.assert_connected()")
    if not conn.connected:
        raise MSSQLDriverException("Not connected to any MS SQL server")


def get_data(dbproc, row_info, col):
    return dbdata(dbproc, col) if row_info == REG_ROW else \
        dbadata(dbproc, row_info, col)

def get_type(dbproc, row_info, col):
    return dbcoltype(dbproc, col) if row_info == REG_ROW else \
        dbalttype(dbproc, row_info, col)

def get_length(dbproc, row_info, col):
    return dbdatlen(dbproc, col) if row_info == REG_ROW else \
        dbadlen(dbproc, row_info, col)

def check_and_raise(rtc, conn):
    pass
    #if rtc == FAIL:
    #    return maybe_raise_MSSQLDatabaseException(conn)
    #elif get_last_msg_str(conn):
    #    return maybe_raise_MSSQLDatabaseException(conn)

def check_cancel_and_raise(rtc, conn):
    if rtc == FAIL:
        db_cancel(conn)
        return maybe_raise_MSSQLDatabaseException(conn)
    elif get_last_msg_str(conn):
        return maybe_raise_MSSQLDatabaseException(conn)

def init_mssql():
    dbinit()
    dberrhandle(err_handler)
    dbmsghandle(msg_handler)

######################
## Helper Functions ##
######################
def get_api_coltype(coltype):
    if coltype in (SQLBIT, SQLINT1, SQLINT2, SQLINT4, SQLINT8, SQLINTN,
            SQLFLT4, SQLFLT8, SQLFLTN):
        return NUMBER
    elif coltype in (SQLMONEY, SQLMONEY4, SQLMONEYN, SQLNUMERIC,
            SQLDECIMAL):
        return DECIMAL
    elif coltype in (SQLDATETIME, SQLDATETIM4, SQLDATETIMN):
        return DATETIME
    elif coltype in (SQLVARCHAR, SQLCHAR, SQLTEXT):
        return STRING
    else:
        return BINARY

init_mssql()

if __name__ == '__main__':
    logging.basicConfig(level='DEBUG')
    conn = connect(server='localhost', database=u'Учет', user='voroncova', password='voroncova', tds_version='7.0')
    #conn = connect(server='subportal_dev', database=u'SubmissionPortal', user='sra_sa', password='sra_sa_pw', tds_version='7.0', charset='utf8')
    from datetime import datetime
    assert 'abc' == conn.execute_scalar("select cast('abc' as nvarchar(max)) as fieldname")
    assert 'abc' == conn.execute_scalar("select cast('abc' as varbinary(max)) as fieldname")
    assert datetime(2010, 1, 2) == conn.execute_scalar("select cast('2010-01-02T00:00:00' as smalldatetime) as fieldname")
    assert datetime(2010, 1, 2) == conn.execute_scalar("select cast('2010-01-02T00:00:00' as datetime) as fieldname")
    #assert 12 == conn.execute_scalar('select cast(12 as bigint) as fieldname')
    assert 12 == conn.execute_scalar('select cast(12 as smallint) as fieldname')
    assert -12 == conn.execute_scalar('select -12 as fieldname')
    assert 12 == conn.execute_scalar('select cast(12 as tinyint) as fieldname')
    assert True == conn.execute_scalar('select cast(1 as bit) as fieldname')
    assert 5.1 == conn.execute_scalar('select cast(5.1 as float) as fieldname')
    assert {0: 'test', 1: 20} == conn.execute_row("select 'test', 20")
    assert 'test' == conn.execute_scalar("select 'test' as fieldname")
    assert 'test' == conn.execute_scalar("select N'test' as fieldname")
    assert 5 == conn.execute_scalar('select 5 as fieldname')<|MERGE_RESOLUTION|>--- conflicted
+++ resolved
@@ -91,14 +91,11 @@
                 'line %d:\n%s' % (self.number, self.severity,
                 self.state, self.line, self.text)
 
-<<<<<<< HEAD
-=======
 min_error_severity = 6
 
 ###################
 ## Error Handler ##
 ###################
->>>>>>> 1484016d
 def err_handler(dbproc, severity, dberr, oserr,
         dberrstr, oserrstr):
     global _mssql_last_msg_str
@@ -256,8 +253,6 @@
     else:
         raise MSSQLException('unrecognized tds version: %s' % verstr)
 
-<<<<<<< HEAD
-=======
 #######################
 ## Quoting Functions ##
 #######################
@@ -436,7 +431,6 @@
 def substitute_params(toformat, params, charset='utf8'):
     return _substitute_params(toformat, params, charset)
 
->>>>>>> 1484016d
 ##############################
 ## MSSQL Row Iterator Class ##
 ##############################
@@ -698,11 +692,7 @@
             return struct.unpack('<q', data)[0]
 
         elif type == SQLFLT4 or type == SYBFLTN and length == 4:
-<<<<<<< HEAD
-            return struct.unpack('j', data)[0]
-=======
             return struct.unpack('f', data)[0]
->>>>>>> 1484016d
 
         elif type == SQLFLT8 or type == SYBFLTN and length == 8:
             return struct.unpack('d', data)[0]
@@ -979,13 +969,10 @@
         finally:
             logger.debug("_mssql.MSSQLConnection.format_and_run_query() END")
 
-<<<<<<< HEAD
-=======
     def format_sql_command(self, format, params=None):
         logger.debug("_mssql.MSSQLConnection.format_sql_command()")
         return _substitute_params(format, params, self._charset)
 
->>>>>>> 1484016d
     def get_header(self):
         """
         get_header() -- get the Python DB-API compliant header information.
