import logging
import traceback
from .tdsproto import *
from .tds import _Column, _Results
from . import tds as tdsflags
from .data import *
from .data import _applytz

logger = logging.getLogger(__name__)

token_names = {
    0x20: "TDS5_PARAMFMT2",
    0x22: "ORDERBY2",
    0x61: "ROWFMT2",
    0x71: "LOGOUT",
    0x79: "RETURNSTATUS",
    0x7C: "PROCID",
    0x81: "TDS7_RESULT",
    0x83: "TDS_CURINFO",
    0x88: "TDS7_COMPUTE_RESULT",
    0xA0: "COLNAME",
    0xA1: "COLFMT",
    0xA3: "DYNAMIC2",
    0xA4: "TABNAME",
    0xA5: "COLINFO",
    0xA7: "COMPUTE_NAMES",
    0xA8: "COMPUTE_RESULT",
    0xA9: "ORDERBY",
    0xAA: "ERROR",
    0xAB: "INFO",
    0xAC: "PARAM",
    0xAD: "LOGINACK",
    0xAE: "CONTROL",
    0xD1: "ROW",
    0xD3: "CMP_ROW",
    0xD7: "TDS5_PARAMS",
    0xE2: "CAPABILITY",
    0xE3: "ENVCHANGE",
    0xE5: "EED",
    0xE6: "DBRPC",
    0xE7: "TDS5_DYNAMIC",
    0xEC: "TDS5_PARAMFMT",
    0xED: "AUTH",
    0xEE: "RESULT",
    0xFD: "DONE",
    0xFE: "DONEPROC",
    0xFF: "DONEINPROC",
    }


def tds_token_name(marker):
    return token_names.get(marker, '')


def tds_process_auth(tds):
    r = tds._reader
    w = tds._writer
    pdu_size = r.get_smallint()
    if not tds.authentication:
        raise Error('Got unexpected token')
    packet = tds.authentication.handle_next(readall(r, pdu_size))
    if packet:
        w.write(packet)
        w.flush()


def tds_process_default_tokens(tds, marker):
    r = tds._reader
    #logger.debug('tds_process_default_tokens() marker is {0:x}({1})'.format(marker, tds_token_name(marker)))
    if tds.is_dead():
        #logger.debug('leaving tds_process_login_tokens() connection dead')
        tds.close()
        raise Exception('TDS_FAIL')
    if marker == TDS_AUTH_TOKEN:
        return tds_process_auth(tds)
    elif marker == TDS_ENVCHANGE_TOKEN:
        return tds_process_env_chg(tds)
    elif marker in (TDS_DONE_TOKEN, TDS_DONEPROC_TOKEN, TDS_DONEINPROC_TOKEN):
        rc, _ = tds_process_end(tds, marker)
        return rc
    elif marker in (TDS_ERROR_TOKEN, TDS_INFO_TOKEN, TDS_EED_TOKEN):
        tds_process_msg(tds, marker)
    elif marker == TDS_CAPABILITY_TOKEN:
        # TODO split two part of capability and use it
        tok_size = r.get_smallint()
        # vicm
        #
        # Sybase 11.0 servers return the wrong length in the capability packet, causing use to read
        # past the done packet.
        #
        if not TDS_IS_MSSQL(tds) and tds_conn(tds).product_version < TDS_SYB_VER(12, 0, 0):
            raise NotImplementedError
            #p = tds_conn(tds).capabilities;
            #pend = tds_conn(tds)->capabilities + TDS_MAX_CAPABILITY;

            #while True:
            #    type = r.get_byte()
            #    size = r.get_byte()
            #    if ((p + 2) > pend)
            #        break
            #    *p++ = type;
            #    *p++ = size;
            #    if ((p + size) > pend)
            #        break
            #    if (tds_get_n(tds, p, size) == NULL)
            #        return TDS_FAIL;
            #    if type == 2:
            #        break
        else:
            tds_conn(tds).capabilities = readall(r, min(tok_size, TDS_MAX_CAPABILITY))
            # PARAM_TOKEN can be returned inserting text in db, to return new timestamp
    elif marker == TDS_PARAM_TOKEN:
        r.unget_byte()
        return tds_process_param_result_tokens(tds)
    elif marker == TDS7_RESULT_TOKEN:
        return tds7_process_result(tds)
    elif marker == TDS_OPTIONCMD_TOKEN:
        return tds5_process_optioncmd(tds)
    elif marker == TDS_RESULT_TOKEN:
        return tds_process_result(tds)
    elif marker == TDS_ROWFMT2_TOKEN:
        return tds5_process_result(tds)
    elif marker == TDS_COLNAME_TOKEN:
        return tds_process_col_name(tds)
    elif marker == TDS_COLFMT_TOKEN:
        return tds_process_col_fmt(tds)
    elif marker == TDS_ROW_TOKEN:
        return tds_process_row(tds)
    elif marker == TDS5_PARAMFMT_TOKEN:
        # store discarded parameters in param_info, not in old dynamic
        tds.cur_dyn = None
        return tds_process_dyn_result(tds)
    elif marker == TDS5_PARAMFMT2_TOKEN:
        tds.cur_dyn = None
        return tds5_process_dyn_result2(tds)
    elif marker == TDS5_PARAMS_TOKEN:
        # save params
        return tds_process_params_result_token(tds)
    elif marker == TDS_CURINFO_TOKEN:
        return tds_process_cursor_tokens(tds)
    elif marker in (TDS5_DYNAMIC_TOKEN, TDS_LOGINACK_TOKEN, TDS_ORDERBY_TOKEN, TDS_CONTROL_TOKEN):
<<<<<<< HEAD
        #logger.warning("Eating %s token", tds_token_name(marker))
=======
        #logger.debug("Eating %s token", tds_token_name(marker))
>>>>>>> ff36800f
        r.skip(r.get_smallint())
    elif marker == TDS_TABNAME_TOKEN:  # used for FOR BROWSE query
        return tds_process_tabname(tds)
    elif marker == TDS_COLINFO_TOKEN:
        return tds_process_colinfo(tds, None, 0)
    elif marker == TDS_ORDERBY2_TOKEN:
<<<<<<< HEAD
        #logger.warning("Eating %s token", tds_token_name(marker))
=======
        #logger.debug("Eating %s token", tds_token_name(marker))
>>>>>>> ff36800f
        r.skip(r.get_int())
    elif marker == TDS_NBC_ROW_TOKEN:
        return tds_process_nbcrow(tds)
    else:
        tds.close()
        raise Error('Invalid TDS marker: {0}({0:x}) {1}'.format(marker, ''.join(traceback.format_stack())))


#
# tds_process_row() processes rows and places them in the row buffer.
#
def tds_process_row(tds):
    info = tds.current_results
    #if not info:
    #    raise Exception('TDS_FAIL')

    #assert len(info.columns) > 0

    info.row_count += 1
    for curcol in info.columns:
        #logger.debug("tds_process_row(): reading column %d" % i)
        curcol.value = curcol._read()
    return TDS_SUCCESS


if sys.version_info[0] >= 3:
    def _ord(val):
        return val
else:
    def _ord(val):
        return ord(val)


# NBC=null bitmap compression row
# http://msdn.microsoft.com/en-us/library/dd304783(v=prot.20).aspx
def tds_process_nbcrow(tds):
    r = tds._reader
    info = tds.current_results
    if not info:
        raise Exception('TDS_FAIL')
    assert len(info.columns) > 0
    info.row_count += 1

    # reading bitarray for nulls, 1 represent null values for
    # corresponding fields
    nbc = readall(r, (len(info.columns) + 7) // 8)
    for i, curcol in enumerate(info.columns):
        if _ord(nbc[i // 8]) & (1 << (i % 8)):
            curcol.value = None
        else:
            curcol.value = curcol._read()
    return TDS_SUCCESS


#
# tds_process_end() processes any of the DONE, DONEPROC, or DONEINPROC
# tokens.
# \param tds        state information for the socket and the TDS protocol
# \param marker     TDS token number
# \param flags_parm filled with bit flags (see TDS_DONE_ constants).
#        Is NULL nothing is returned
#
def tds_process_end(tds, marker):
    r = tds._reader
    status = r.get_usmallint()
    r.get_usmallint()  # cur_cmd
    more_results = status & TDS_DONE_MORE_RESULTS != 0
    was_cancelled = status & TDS_DONE_CANCELLED != 0
    error = status & TDS_DONE_ERROR != 0
    done_count_valid = status & TDS_DONE_COUNT != 0
    #logger.debug(
    #    'tds_process_end: more_results = {0}\n'
    #    '\t\twas_cancelled = {1}\n'
    #    '\t\terror = {2}\n'
    #    '\t\tdone_count_valid = {3}'.format(more_results, was_cancelled, error, done_count_valid))
    if tds.res_info:
        tds.res_info.more_results = more_results
        if not tds.current_results:
            tds.current_results = tds.res_info
    rows_affected = r.get_int8() if IS_TDS72_PLUS(tds) else r.get_int()
    #logger.debug('\t\trows_affected = {0}'.format(rows_affected))
    if was_cancelled or (not more_results and not tds.in_cancel):
        #logger.debug('tds_process_end() state set to TDS_IDLE')
        tds.in_cancel = False
        tds.set_state(TDS_IDLE)
    if tds.is_dead():
        raise Exception('TDS_FAIL')
    if done_count_valid:
        tds.rows_affected = rows_affected
    else:
        tds.rows_affected = -1
    return (TDS_CANCELLED if was_cancelled else TDS_SUCCESS), status


def tds_process_env_chg(tds):
    r = tds._reader
    size = r.get_smallint()
    type = r.get_byte()
    if type == TDS_ENV_SQLCOLLATION:
        size = r.get_byte()
        #logger.debug("tds_process_env_chg(): {0} bytes of collation data received".format(size))
        #logger.debug("tds.collation was {0}".format(tds.conn.collation))
        tds.conn.collation = r.get_collation()
        r.skip(size - 5)
        #tds7_srv_charset_changed(tds, tds.conn.collation)
        #logger.debug("tds.collation now {0}".format(tds.conn.collation))
        # discard old one
        r.skip(r.get_byte())
    elif type == TDS_ENV_BEGINTRANS:
        size = r.get_byte()
        # TODO: parse transaction
        tds.conn.tds72_transaction = readall(r, 8)
        r.skip(r.get_byte())
    elif type == TDS_ENV_COMMITTRANS or type == TDS_ENV_ROLLBACKTRANS:
        tds.conn.tds72_transaction = None
        r.skip(r.get_byte())
        r.skip(r.get_byte())
    elif type == TDS_ENV_PACKSIZE:
        newval = r.read_ucs2(r.get_byte())
        oldval = r.read_ucs2(r.get_byte())
        new_block_size = int(newval)
        if new_block_size >= 512:
            #logger.info("changing block size from {0} to {1}".format(oldval, new_block_size))
            #
            # Is possible to have a shrink if server limits packet
            # size more than what we specified
            #
            # Reallocate buffer if possible (strange values from server or out of memory) use older buffer */
            tds._writer.bufsize = new_block_size
    elif type == TDS_ENV_DATABASE:
        newval = r.read_ucs2(r.get_byte())
        oldval = r.read_ucs2(r.get_byte())
        tds.conn.env.database = newval
    elif type == TDS_ENV_LANG:
        newval = r.read_ucs2(r.get_byte())
        oldval = r.read_ucs2(r.get_byte())
        tds.conn.env.language = newval
    elif type == TDS_ENV_CHARSET:
        newval = r.read_ucs2(r.get_byte())
        oldval = r.read_ucs2(r.get_byte())
        #logger.debug("server indicated charset change to \"{0}\"\n".format(newval))
        tds.conn.env.charset = newval
        tds_srv_charset_changed(tds, newval)
    elif type == TDS_ENV_DB_MIRRORING_PARTNER:
        newval = r.read_ucs2(r.get_byte())
        oldval = r.read_ucs2(r.get_byte())

    else:
        # discard byte values, not still supported
        # TODO support them
        # discard new one
        r.skip(r.get_byte())
        # discard old one
        r.skip(r.get_byte())


def tds_process_msg(tds, marker):
    r = tds._reader
    r.get_smallint()  # size
    msg = {}
    msg['marker'] = marker
    msg['msgno'] = r.get_int()
    msg['state'] = r.get_byte()
    msg['severity'] = r.get_byte()
    msg['sql_state'] = None
    has_eed = False
    if marker == TDS_EED_TOKEN:
        if msg['severity'] <= 10:
            msg['priv_msg_type'] = 0
        else:
            msg['priv_msg_type'] = 1
        len_sqlstate = r.get_byte()
        msg['sql_state'] = readall(r, len_sqlstate)
        has_eed = r.get_byte()
        # junk status and transaction state
        r.get_smallint()
    elif marker == TDS_INFO_TOKEN:
        msg['priv_msg_type'] = 0
    elif marker == TDS_ERROR_TOKEN:
        msg['priv_msg_type'] = 1
    else:
        logger.error('tds_process_msg() called with unknown marker "{0}"'.format(marker))
    #logger.debug('tds_process_msg() reading message {0} from server'.format(msg['msgno']))
    msg['message'] = r.read_ucs2(r.get_smallint())
    # server name
    msg['server'] = r.read_ucs2(r.get_byte())
    if not msg['server'] and tds.login:
        msg['server'] = tds.server_name
    # stored proc name if available
    msg['proc_name'] = r.read_ucs2(r.get_byte())
    msg['line_number'] = r.get_int() if IS_TDS72_PLUS(tds) else r.get_smallint()
    if not msg['sql_state']:
        #msg['sql_state'] = tds_alloc_lookup_sqlstate(tds, msg['msgno'])
        pass
    # in case extended error data is sent, we just try to discard it
    if has_eed:
        while True:
            next_marker = r.get_byte()
            if next_marker in (TDS5_PARAMFMT_TOKEN, TDS5_PARAMFMT2_TOKEN, TDS5_PARAMS_TOKEN):
                tds_process_default_tokens(tds, next_marker)
            else:
                break
        r.unget_byte()

    # call msg_handler

    # special case
    if marker == TDS_EED_TOKEN and tds.cur_dyn and tds.is_mssql() and msg['msgno'] == 2782:
        tds.cur_dyn.emulated = 1
    elif marker == TDS_INFO_TOKEN and msg['msgno'] == 16954 and \
            tds.is_mssql() and tds.internal_sp_called == TDS_SP_CURSOROPEN and\
            tds.cur_cursor:
                # here mssql say "Executing SQL directly; no cursor." opening cursor
                    pass
    else:
        # EED can be followed to PARAMFMT/PARAMS, do not store it in dynamic
        tds.cur_dyn = None
    tds.messages.append(msg)

_SERVER_TO_CLIENT_MAPPING = {
    0x07000000: TDS70,
    0x07010000: TDS71,
    0x71000001: TDS71rev1,
    TDS72: TDS72,
    TDS73A: TDS73A,
    TDS73B: TDS73B,
    TDS74: TDS74,
    }


def tds_process_login_tokens(tds):
    r = tds._reader
    succeed = False
    #logger.debug('tds_process_login_tokens()')
    ver = {}
    while True:
        marker = r.get_byte()
        #logger.debug('looking for login token, got  {0:x}({1})'.format(marker, tds_token_name(marker)))
        if marker == TDS_LOGINACK_TOKEN:
            tds.tds71rev1 = 0
            size = r.get_smallint()
            ack = r.get_byte()
            version = r.get_uint_be()
            ver['reported'] = version
            tds.conn.tds_version = _SERVER_TO_CLIENT_MAPPING[version]
            if tds.conn.tds_version == TDS71rev1:
                tds.tds71rev1 = True
            if ver['reported'] == TDS70:
                ver['name'] = '7.0'
            elif ver['reported'] == TDS71:
                ver['name'] = '2000'
            elif ver['reported'] == TDS71rev1:
                ver['name'] = '2000 SP1'
            elif ver['reported'] == TDS72:
                ver['name'] = '2005'
            elif ver['reported'] == TDS73A:
                ver['name'] = '2008 (no NBCROW of fSparseColumnSet)'
            elif ver['reported'] == TDS73B:
                ver['name'] = '2008'
            elif version == TDS74:
                ver['name'] = '2012'
            else:
                ver['name'] = 'unknown'
            #logger.debug('server reports TDS version {0:x}'.format(version))
            # get server product name
            # ignore product name length, some servers seem to set it incorrectly
            r.get_byte()
            product_version = 0
            size -= 10
            if IS_TDS7_PLUS(tds):
                product_version = 0x80000000
                tds.conn.product_name = r.read_ucs2(size // 2)
            elif IS_TDS5_PLUS(tds):
                raise NotImplementedError()
                #tds.product_name = tds_get_string(tds, size)
            else:
                raise NotImplementedError()
                #tds.product_name = tds_get_string(tds, size)
            product_version = r.get_uint_be()
            # MSSQL 6.5 and 7.0 seem to return strange values for this
            # using TDS 4.2, something like 5F 06 32 FF for 6.50
            tds.conn.product_version = product_version
            #logger.debug('Product version {0:x}'.format(product_version))
            # TDS 5.0 reports 5 on success 6 on failure
            # TDS 4.2 reports 1 on success and is not present of failure
            if ack == 5 or ack == 1:
                succeed = True
            if tds.conn.authentication:
                tds.conn.authentication.close()
                tds.conn.authentication = None
        else:
            tds_process_default_tokens(tds, marker)
        if marker == TDS_DONE_TOKEN:
            break
    tds.spid = tds.rows_affected
    if tds.spid == 0:
        tds_set_spid(tds)
    return succeed


# process all streams.
# tds_process_tokens() is called after submitting a query with
# tds_submit_query() and is responsible for calling the routines to
# populate tds->res_info if appropriate (some query have no result sets)
# @param tds A pointer to the TDSSOCKET structure managing a client/server operation.
# @param result_type A pointer to an integer variable which
#        tds_process_tokens sets to indicate the current type of result.
#  @par
#  <b>Values that indicate command status</b>
#  <table>
#   <tr><td>TDS_DONE_RESULT</td><td>The results of a command have been completely processed.
#           This command returned no rows.</td></tr>
#   <tr><td>TDS_DONEPROC_RESULT</td><td>The results of a  command have been completely processed.
#           This command returned rows.</td></tr>
#   <tr><td>TDS_DONEINPROC_RESULT</td><td>The results of a  command have been completely processed.
#           This command returned rows.</td></tr>
#  </table>
#  <b>Values that indicate results information is available</b>
#  <table><tr>
#    <td>TDS_ROWFMT_RESULT</td><td>Regular Data format information</td>
#    <td>tds->res_info now contains the result details ; tds->current_results now points to that data</td>
#   </tr><tr>
#    <td>TDS_COMPUTEFMT_ RESULT</td><td>Compute data format information</td>
#    <td>tds->comp_info now contains the result data; tds->current_results now points to that data</td>
#   </tr><tr>
#    <td>TDS_DESCRIBE_RESULT</td><td></td>
#    <td></td>
#  </tr></table>
#  <b>Values that indicate data is available</b>
#  <table><tr>
#   <td><b>Value</b></td><td><b>Meaning</b></td><td><b>Information returned</b></td>
#   </tr><tr>
#    <td>TDS_ROW_RESULT</td><td>Regular row results</td>
#    <td>1 or more rows of regular data can now be retrieved</td>
#   </tr><tr>
#    <td>TDS_COMPUTE_RESULT</td><td>Compute row results</td>
#    <td>A single row of compute data can now be retrieved</td>
#   </tr><tr>
#    <td>TDS_PARAM_RESULT</td><td>Return parameter results</td>
#    <td>param_info or cur_dyn->params contain returned parameters</td>
#   </tr><tr>
#    <td>TDS_STATUS_RESULT</td><td>Stored procedure status results</td>
#    <td>tds->ret_status contain the returned code</td>
#  </tr></table>
# @param flag Flags to select token type to stop/return
# @todo Complete TDS_DESCRIBE_RESULT description
# @retval TDS_SUCCESS if a result set is available for processing.
# @retval TDS_FAIL on error.
# @retval TDS_NO_MORE_RESULTS if all results have been completely processed.
# @retval anything returned by one of the many functions it calls.  :-(
#
def tds_process_tokens(tds, flag):
    parent = {'result_type': 0, 'return_flag': 0}
    done_flags = 0
    saved_rows_affected = tds.rows_affected
    cancel_seen = 0
    r = tds._reader

    def SET_RETURN(ret, return_flag, stopat_flag):
        parent['result_type'] = ret
        parent['return_flag'] = return_flag | stopat_flag
        if flag & stopat_flag:
            r.unget_byte()
            #logger.debug("tds_process_tokens::SET_RETURN stopping on current token")
            return False
        return True

    if tds.state == TDS_IDLE:
        #logger.debug("tds_process_tokens() state is COMPLETED")
        return TDS_NO_MORE_RESULTS, TDS_DONE_RESULT, done_flags

    with tds.state_context(TDS_READING):
        rc = TDS_SUCCESS
        while True:
            marker = r.get_byte()
            #logger.info("processing result tokens.  marker is  {0:x}({1})".format(marker, tds_token_name(marker)))
            if marker == TDS7_RESULT_TOKEN:
                #
                # If we're processing the results of a cursor fetch
                # from sql server we don't want to pass back the
                # TDS_ROWFMT_RESULT to the calling API
                #
                if tds.internal_sp_called == TDS_SP_CURSORFETCH:
                    rc = tds7_process_result(tds)
                    marker = r.get_byte()
                    if marker != TDS_TABNAME_TOKEN:
                        r.unget_byte()
                    else:
                        rc = tds_process_tabname(tds)
                else:
                    if SET_RETURN(TDS_ROWFMT_RESULT, tdsflags.TDS_RETURN_ROWFMT, tdsflags.TDS_STOPAT_ROWFMT):
                        rc = tds7_process_result(tds)
                        # handle browse information (if presents)
                        marker = r.get_byte()
                        if marker != TDS_TABNAME_TOKEN:
                            r.unget_byte()
                            rc = TDS_SUCCESS
                        else:
                            rc = tds_process_tabname(tds)
            elif marker == TDS_RESULT_TOKEN:
                if SET_RETURN(TDS_ROWFMT_RESULT, tdsflags.TDS_RETURN_ROWFMT, tdsflags.TDS_STOPAT_ROWFMT):
                    rc = tds_process_result(tds)
            elif marker == TDS_ROWFMT2_TOKEN:
                if SET_RETURN(TDS_ROWFMT_RESULT, tdsflags.TDS_RETURN_ROWFMT, tdsflags.TDS_STOPAT_ROWFMT):
                    rc = tds5_process_result(tds)
            elif marker == TDS_COLNAME_TOKEN:
                rc = tds_process_col_name(tds)
            elif marker == TDS_COLFMT_TOKEN:
                if SET_RETURN(TDS_ROWFMT_RESULT, tdsflags.TDS_RETURN_ROWFMT, tdsflags.TDS_STOPAT_ROWFMT):
                    rc = tds_process_col_fmt(tds)
                    # handle browse information (if present)
                    marker = r.get_byte()
                    if marker == TDS_TABNAME_TOKEN:
                        rc = tds_process_tabname(tds)
                    else:
                        r.unget_byte()
            elif marker == TDS_PARAM_TOKEN:
                r.unget_byte()
                if tds.internal_sp_called:
                    #logger.debug("processing parameters for sp {0}".formst(tds.internal_sp_called))
                    while True:
                        marker = r.get_byte()
                        if marker != TDS_PARAM_TOKEN:
                            break
                        #logger.debug("calling tds_process_param_result")
                        pinfo = tds_process_param_result(tds)
                    r.unget_byte()
                    #logger.debug("{0} hidden return parameters".format(pinfo.num_cols if pinfo else -1))
                    if pinfo and pinfo.num_cols > 0:
                        curcol = pinfo.columns[0]
                        if tds.internal_sp_called == TDS_SP_CURSOROPEN and tds.cur_cursor:
                            cursor = tds.cur_cursor

                            cursor.cursor_id = curcol.value
                            #logger.debug("stored internal cursor id {0}".format(cursor.cursor_id))
                            cursor.srv_status &= ~(TDS_CUR_ISTAT_CLOSED | TDS_CUR_ISTAT_OPEN | TDS_CUR_ISTAT_DEALLOC)
                            cursor.srv_status |= TDS_CUR_ISTAT_OPEN if cursor.cursor_id else TDS_CUR_ISTAT_CLOSED | TDS_CUR_ISTAT_DEALLOC
                        if (tds.internal_sp_called == TDS_SP_PREPARE or tds.internal_sp_called == TDS_SP_PREPEXEC)\
                                and tds.cur_dyn and tds.cur_dyn.num_id == 0 and curcol.value:
                            tds.cur_dyn.num_id = curcol.value
                else:
                    if SET_RETURN(TDS_PARAM_RESULT, tdsflags.TDS_RETURN_PROC, tdsflags.TDS_STOPAT_PROC):
                        rc = tds_process_param_result_tokens(tds)
            elif marker == TDS_COMPUTE_NAMES_TOKEN:
                rc = tds_process_compute_names(tds)
            elif marker == TDS_COMPUTE_RESULT_TOKEN:
                if SET_RETURN(TDS_COMPUTEFMT_RESULT, tdsflags.TDS_RETURN_COMPUTEFMT, tdsflags.TDS_STOPAT_COMPUTEFMT):
                    rc = tds_process_compute_result(tds)
            elif marker == TDS7_COMPUTE_RESULT_TOKEN:
                if SET_RETURN(TDS_COMPUTEFMT_RESULT, tdsflags.TDS_RETURN_COMPUTEFMT, tdsflags.TDS_STOPAT_COMPUTEFMT):
                    rc = tds7_process_compute_result(tds)
            elif marker in (TDS_ROW_TOKEN, TDS_NBC_ROW_TOKEN):
                # overstepped the mark...
                if tds.cur_cursor:
                    cursor = tds.cur_cursor

                    tds.current_results = cursor.res_info
                    #logger.debug("tds_process_tokens(). set current_results to cursor->res_info")
                else:
                    # assure that we point to row, not to compute
                    if tds.res_info:
                        tds.current_results = tds.res_info
                # I don't know when this it's false but it happened, also server can send garbage...
                if tds.current_results:
                    tds.current_results.rows_exist = 1
                if SET_RETURN(TDS_ROW_RESULT, tdsflags.TDS_RETURN_ROW, tdsflags.TDS_STOPAT_ROW):
                    if marker == TDS_NBC_ROW_TOKEN:
                        rc = tds_process_nbcrow(tds)
                    else:
                        rc = tds_process_row(tds)
            elif marker == TDS_CMP_ROW_TOKEN:
                # I don't know when this it's false but it happened, also server can send garbage...
                if tds.res_info:
                    tds.res_info.rows_exist = 1
                if SET_RETURN(TDS_COMPUTE_RESULT, tdsflags.TDS_RETURN_COMPUTE, tdsflags.TDS_STOPAT_COMPUTE):
                    rc = tds_process_compute(tds, NULL)
            elif marker == TDS_RETURNSTATUS_TOKEN:
                ret_status = r.get_int()
                marker = r.peek()
                if marker in (TDS_PARAM_TOKEN, TDS_DONEPROC_TOKEN, TDS_DONE_TOKEN, TDS5_PARAMFMT_TOKEN, TDS5_PARAMFMT2_TOKEN):
                    if tds.internal_sp_called:
                        # TODO perhaps we should use ret_status ??
                        pass
                    else:
                        # TODO optimize
                        flag &= ~TDS_STOPAT_PROC
                        if SET_RETURN(TDS_STATUS_RESULT, tdsflags.TDS_RETURN_PROC, tdsflags.TDS_STOPAT_PROC):
                            tds.has_status = True
                            tds.ret_status = ret_status
                            #logger.debug("tds_process_tokens: return status is {0}".format(tds.ret_status))
                            rc = TDS_SUCCESS
            elif marker == TDS5_DYNAMIC_TOKEN:
                # process acknowledge dynamic
                tds.cur_dyn = tds_process_dynamic(tds)
                # special case, prepared statement cannot be prepared
                if tds.cur_dyn and not tds.cur_dyn.emulated:
                    marker = r.get_byte()
                    if marker == TDS_EED_TOKEN:
                        tds_process_msg(tds, marker)
                        if tds.cur_dyn and tds.cur_dyn.emulated:
                            marker = r.get_byte()
                            if marker == TDS_DONE_TOKEN:
                                rc, done_flags = tds_process_end(tds, marker)
                                done_flags &= ~TDS_DONE_ERROR
                                # FIXME warning to macro expansion
                                SET_RETURN(TDS_DONE_RESULT, tdsflags.TDS_RETURN_DONE, tdsflags.TDS_STOPAT_DONE)
                            else:
                                r.unget_byte()
                    else:
                        r.unget_byte()
            elif marker == TDS5_PARAMFMT_TOKEN:
                if SET_RETURN(TDS_DESCRIBE_RESULT, tdsflags.TDS_RETURN_PARAMFMT, tdsflags.TDS_STOPAT_PARAMFMT):
                    rc = tds_process_dyn_result(tds)
            elif marker == TDS5_PARAMFMT2_TOKEN:
                if SET_RETURN(TDS_DESCRIBE_RESULT, tdsflags.TDS_RETURN_PARAMFMT, tdsflags.TDS_STOPAT_PARAMFMT):
                    rc = tds5_process_dyn_result2(tds)
            elif marker == TDS5_PARAMS_TOKEN:
                if SET_RETURN(TDS_PARAM_RESULT, tdsflags.TDS_RETURN_PROC, tdsflags.TDS_STOPAT_PROC):
                    rc = tds_process_params_result_token(tds)
            elif marker == TDS_CURINFO_TOKEN:
                rc = tds_process_cursor_tokens(tds)
            elif marker == TDS_DONE_TOKEN:
                if SET_RETURN(TDS_DONE_RESULT, tdsflags.TDS_RETURN_DONE, tdsflags.TDS_STOPAT_DONE):
                    rc, done_flags = tds_process_end(tds, marker)
            elif marker == TDS_DONEPROC_TOKEN:
                if SET_RETURN(TDS_DONEPROC_RESULT, tdsflags.TDS_RETURN_DONE, tdsflags.TDS_STOPAT_DONE):
                    rc, done_flags = tds_process_end(tds, marker)
                    if tds.internal_sp_called in (0, TDS_SP_PREPARE,
                                                  TDS_SP_PREPEXEC, TDS_SP_EXECUTE,
                                                  TDS_SP_UNPREPARE, TDS_SP_EXECUTESQL):
                        pass
                    elif tds.internal_sp_called == TDS_SP_CURSOROPEN:
                            parent['result_type'] = TDS_DONE_RESULT
                            tds.rows_affected = saved_rows_affected
                    elif tds.internal_sp_called == TDS_SP_CURSORCLOSE:
                        #logger.debug("TDS_SP_CURSORCLOSE")
                        if tds.cur_cursor:
                            cursor = tds.cur_cursor

                            cursor.srv_status &= ~TDS_CUR_ISTAT_OPEN
                            cursor.srv_status |= TDS_CUR_ISTAT_CLOSED | TDS_CUR_ISTAT_DECLARED
                            if cursor.status.dealloc == TDS_CURSOR_STATE_SENT:
                                tds_cursor_deallocated(tds, cursor)
                        parent['result_type'] = TDS_NO_MORE_RESULTS
                        rc = TDS_NO_MORE_RESULTS
                    else:
                        parent['result_type'] = TDS_NO_MORE_RESULTS
                        rc = TDS_NO_MORE_RESULTS
            elif marker == TDS_DONEINPROC_TOKEN:
                if tds.internal_sp_called in (TDS_SP_CURSOROPEN, TDS_SP_CURSORFETCH, TDS_SP_PREPARE, TDS_SP_CURSORCLOSE):
                    rc, done_flags = tds_process_end(tds, marker)
                    if tds.rows_affected != TDS_NO_COUNT:
                        saved_rows_affected = tds.rows_affected
                else:
                    if SET_RETURN(TDS_DONEINPROC_RESULT, tdsflags.TDS_RETURN_DONE, tdsflags.TDS_STOPAT_DONE):
                        rc, done_flags = tds_process_end(tds, marker)
            elif marker in (TDS_ERROR_TOKEN, TDS_INFO_TOKEN, TDS_EED_TOKEN):
                if SET_RETURN(TDS_MSG_RESULT, tdsflags.TDS_RETURN_MSG, tdsflags.TDS_STOPAT_MSG):
                    rc = tds_process_default_tokens(tds, marker)
            else:
                if SET_RETURN(TDS_OTHERS_RESULT, tdsflags.TDS_RETURN_OTHERS, tdsflags.TDS_STOPAT_OTHERS):
                    rc = tds_process_default_tokens(tds, marker)

            cancel_seen |= tds.in_cancel
            if cancel_seen:
                # during cancel handle all tokens
                flag = TDS_HANDLE_ALL

            if parent['return_flag'] & flag != 0:
                if tds.state != TDS_IDLE:
                    tds.set_state(TDS_PENDING)
                return rc, parent['result_type'], done_flags

            if tds.state == TDS_IDLE:
                return (TDS_CANCELLED if cancel_seen else TDS_NO_MORE_RESULTS), parent['result_type'], done_flags

            if tds.state == TDS_DEAD:
                # TODO free all results ??
                return TDS_FAIL, parent['result_type'], done_flags


#
# \remarks Process the incoming token stream until it finds
# an end token (DONE, DONEPROC, DONEINPROC) with the cancel flag set.
# At that point the connection should be ready to handle a new query.
#
def tds_process_cancel(tds):
    # silly cases, nothing to do
    if not tds.in_cancel:
        return TDS_SUCCESS
    # TODO handle cancellation sending data
    if tds.state != TDS_PENDING:
        return TDS_SUCCESS

    # TODO support TDS5 cancel, wait for cancel packet first, then wait for done
    while True:
        rc, result_type, _ = tds_process_tokens(tds, 0)

        if rc == TDS_FAIL:
            raise Exception('TDS_FAIL')
        elif rc in (TDS_CANCELLED, TDS_SUCCESS, TDS_NO_MORE_RESULTS):
            return TDS_SUCCESS


#/**
# * tds7_process_result() is the TDS 7.0 result set processing routine.  It
# * is responsible for populating the tds->res_info structure.
# * This is a TDS 7.0 only function
# */
def tds7_process_result(tds):
    r = tds._reader
    #logger.debug("processing TDS7 result metadata.")

    # read number of columns and allocate the columns structure

    num_cols = r.get_smallint()

    # This can be a DUMMY results token from a cursor fetch

    if num_cols == -1:
        #logger.debug("no meta data")
        return TDS_SUCCESS

    tds.res_info = None
    tds.param_info = None
    tds.has_status = False
    tds.ret_status = False
    tds.current_results = None
    tds.rows_affected = TDS_NO_COUNT

    tds.current_results = info = _Results()
    if tds.cur_cursor:
        tds.cur_cursor.res_info = info
        #logger.debug("set current_results to cursor->res_info")
    else:
        tds.res_info = info
        #logger.debug("set current_results ({0} column{1}) to tds->res_info".format(num_cols, ('' if num_cols == 1 else "s")))

    #
    # loop through the columns populating COLINFO struct from
    # server response
    #
    #logger.debug("setting up {0} columns".format(num_cols))
    header_tuple = []
    for col in range(num_cols):
        curcol = _Column()
        info.columns.append(curcol)
        curcol._read = tds_get_type_info(tds, curcol)

        #
        # under 7.0 lengths are number of characters not
        # number of bytes... read_ucs2 handles this
        #
        curcol.column_name = r.read_ucs2(r.get_byte())
        coltype = curcol.column_type
        if coltype == SYBINTN:
            coltype = {1: SYBINT1, 2: SYBINT2, 4: SYBINT4, 8: SYBINT8}[curcol.column_size]
        precision = curcol.column_prec if hasattr(curcol, 'column_prec') else None
        scale = curcol.column_scale if hasattr(curcol, 'column_scale') else None
        header_tuple.append((curcol.column_name, coltype, None, None, precision, scale, curcol.column_nullable))
    info.description = tuple(header_tuple)
    return info

_flt4_struct = struct.Struct('f')
_flt8_struct = struct.Struct('d')
_slong_struct = struct.Struct('<l')
_money8_struct = struct.Struct('<lL')
_numeric_info_struct = struct.Struct('BBB')
_base_date = datetime(1900, 1, 1)


def _decode_money4(rdr):
    return Decimal(rdr.get_int()) / 10000


def _decode_money8(rdr):
    hi, lo = rdr.unpack(_money8_struct)
    val = hi * (2 ** 32) + lo
    return Decimal(val) / 10000


def _decode_datetime4(rdr, tz):
    days, time = rdr.unpack(TDS_DATETIME4)
    return _applytz(_base_date + timedelta(days=days, minutes=time), tz)


def _decode_datetime8(rdr, tz):
    days, time = rdr.unpack(TDS_DATETIME)
    return _applytz(Datetime.decode(days, time), tz)


def _decode_text(rdr, codec):
    size = rdr.get_byte()
    if size == 16:  # Jeff's hack
        readall(rdr, 16)  # textptr
        readall(rdr, 8)  # timestamp
        colsize = rdr.get_int()
        return rdr.read_str(colsize, codec)
    else:
        return None


def _decode_image(rdr):
    size = rdr.get_byte()
    if size == 16:  # Jeff's hack
        readall(rdr, 16)  # textptr
        readall(rdr, 8)  # timestamp
        colsize = rdr.get_int()
        return readall(rdr, colsize)
    else:
        return None


def _decode_short_str(rdr, codec):
    size = rdr.get_smallint()
    if size < 0:
        return None
    return rdr.read_str(size, codec)


def tds_get_type_info(tds, curcol):
    r = tds._reader
    # User defined data type of the column
    curcol.column_usertype = r.get_uint() if IS_TDS72_PLUS(tds) else r.get_usmallint()

    curcol.column_flags = r.get_usmallint()  # Flags

    curcol.column_nullable = curcol.column_flags & 0x01
    curcol.column_writeable = (curcol.column_flags & 0x08) > 0
    curcol.column_identity = (curcol.column_flags & 0x10) > 0

    type = r.get_byte()
    # set type
    curcol.column_type = type
    if type == SYBINT1:
        return lambda: r.get_tinyint()
    elif type == SYBINT2:
        return lambda: r.get_smallint()
    elif type == SYBINT4:
        return lambda: r.get_int()
    elif type == SYBINT8:
        return lambda: r.get_int8()
    elif type == SYBINTN:
        curcol.column_size = size = r.get_byte()
        if size == 1:
            return lambda: r.get_tinyint() if r.get_byte() else None
        elif size == 2:
            return lambda: r.get_smallint() if r.get_byte() else None
        elif size == 4:
            return lambda: r.get_int() if r.get_byte() else None
        elif size == 8:
            return lambda: r.get_int8() if r.get_byte() else None
        else:
            raise InterfaceError('Invalid SYBINTN size', size)

    elif type == SYBBIT:
        return lambda: bool(r.get_byte())
    elif type == SYBBITN:
        r.get_byte() # ignore column size
        return lambda: bool(r.get_byte()) if r.get_byte() else None

    elif type == SYBREAL:
        return lambda: r.unpack(_flt4_struct)[0]
    elif type == SYBFLT8:
        return lambda: r.unpack(_flt8_struct)[0]
    elif type == SYBFLTN:
        curcol.column_size = size = r.get_byte()
        if size == 4:
            return lambda: r.unpack(_flt4_struct)[0] if r.get_byte() else None
        elif size == 8:
            return lambda: r.unpack(_flt8_struct)[0] if r.get_byte() else None
        else:
            raise InterfaceError('Invalid SYBFLTN size', size)

    elif type == SYBMONEY4:
        return lambda: _decode_money4(r)
    elif type == SYBMONEY:
        return lambda: _decode_money8(r)
    elif type == SYBMONEYN:
        curcol.column_size = size = r.get_byte()
        if size == 4:
            return lambda: _decode_money4(r) if r.get_byte() else None
        elif size == 8:
            return lambda: _decode_money8(r) if r.get_byte() else None
        else:
            raise InterfaceError('Invalid SYBMONEYN size', size)

    elif type == XSYBCHAR:
        curcol.column_size = size = r.get_smallint()
        codec = None
        if IS_TDS71_PLUS(tds):
            curcol.column_collation = r.get_collation()
            codec = curcol.column_collation.get_codec()
        return lambda: _decode_short_str(r, codec)

    elif type == XSYBNCHAR:
        curcol.column_size = r.get_smallint()
        if IS_TDS71_PLUS(tds):
            curcol.column_collation = r.get_collation()
        return lambda: _decode_short_str(r, ucs2_codec)

    elif type == XSYBVARCHAR:
        curcol.column_size = size = r.get_smallint()
        codec = None
        if IS_TDS71_PLUS(tds):
            curcol.column_collation = r.get_collation()
            codec = curcol.column_collation.get_codec()
        # under TDS9 this means ?var???(MAX)
        if curcol.column_size < 0 and IS_TDS72_PLUS(tds):
            return lambda: DefaultHandler._tds72_get_varmax(tds, curcol, codec)
        else:
            return lambda: _decode_short_str(r, codec)

    elif type == XSYBNVARCHAR:
        curcol.column_size = size = r.get_smallint()
        if IS_TDS71_PLUS(tds):
            curcol.column_collation = r.get_collation()
        # under TDS9 this means ?var???(MAX)
        if curcol.column_size < 0 and IS_TDS72_PLUS(tds):
            return lambda: DefaultHandler._tds72_get_varmax(tds, curcol, ucs2_codec)
        else:
            return lambda: _decode_short_str(r, ucs2_codec)

    elif type == SYBTEXT:
        curcol.column_size = r.get_int()
        if IS_TDS71_PLUS(tds):
            curcol.column_collation = collation = r.get_collation()
            codec = collation.get_codec()
        else:
            codec = None
        if IS_TDS72_PLUS(tds):
            num_parts = r.get_byte()
            for _ in range(num_parts):
                curcol.table_name = r.read_ucs2(r.get_smallint())
        else:
            curcol.table_name = r.read_ucs2(r.get_smallint())
        return lambda: _decode_text(r, codec)

    elif type == SYBNTEXT:
        curcol.column_size = r.get_int()
        if IS_TDS71_PLUS(tds):
            curcol.column_collation = collation = r.get_collation()
            codec = ucs2_codec
        else:
            codec = None
        if IS_TDS72_PLUS(tds):
            num_parts = r.get_byte()
            for _ in range(num_parts):
                curcol.table_name = r.read_ucs2(r.get_smallint())
        else:
            curcol.table_name = r.read_ucs2(r.get_smallint())
        return lambda: _decode_text(r, codec)

    elif type == SYBMSXML:
        curcol.has_schema = has_schema = r.get_byte()
        if has_schema:
            # discard schema informations
            curcol.schema_dbname = r.read_ucs2(r.get_byte())        # dbname
            curcol.schema_owner = r.read_ucs2(r.get_byte())        # schema owner
            curcol.schema_collection = r.read_ucs2(r.get_smallint())    # schema collection
        return lambda: DefaultHandler._tds72_get_varmax(tds, curcol, ucs2_codec)

    elif type == XSYBBINARY:
        curcol.column_size = r.get_smallint()
        return lambda: readall(r, r.get_smallint())

    elif type == SYBIMAGE:
        curcol.column_size = r.get_int()
        if IS_TDS72_PLUS(tds):
            num_parts = r.get_byte()
            for _ in range(num_parts):
                curcol.table_name = r.read_ucs2(r.get_smallint())
        else:
            curcol.table_name = r.read_ucs2(r.get_smallint())
        return lambda: _decode_image(r)

    elif type == XSYBVARBINARY:
        curcol.column_size = size = r.get_smallint()
        if curcol.column_size < 0 and IS_TDS72_PLUS(tds):
            return lambda: DefaultHandler._tds72_get_varmax(tds, curcol, None)
        else:
            return lambda: readall(r, r.get_smallint())

    elif type in (SYBNUMERIC, SYBDECIMAL):
        curcol.column_size, curcol.column_prec, curcol.column_scale = r.unpack(_numeric_info_struct)
        return lambda: NumericHandler.get_data(tds, curcol)

    elif type == SYBVARIANT:
        curcol.column_size = r.get_int()
        return lambda: VariantHandler.get_data(tds, curcol)

    elif type in (SYBMSDATE, SYBMSTIME, SYBMSDATETIME2, SYBMSDATETIMEOFFSET):
        MsDatetimeHandler.get_info(tds, curcol)
        return lambda: MsDatetimeHandler.get_data(tds, curcol)

    elif type == SYBDATETIME4:
        return lambda: _decode_datetime4(r, tds.use_tz)
    elif type == SYBDATETIME:
        return lambda: _decode_datetime8(r, tds.use_tz)
    elif type == SYBDATETIMN:
        curcol.column_size = size = r.get_byte()
        if size == 4:
            return lambda: _decode_datetime4(r, tds.use_tz) if r.get_byte() else None
        elif size == 8:
            return lambda: _decode_datetime8(r, tds.use_tz) if r.get_byte() else None
        raise InterfaceError('Invalid SYBDATETIMN size', size)

    elif type == SYBUNIQUE:
        curcol.column_size = r.get_byte()
        return lambda: uuid.UUID(bytes_le=readall(r, 16)) if r.get_byte() else None

    else:
        raise InterfaceError('Invalid type', type)


_prtype_map = dict((
    (SYBAOPAVG, "avg"),
    (SYBAOPCNT, "count"),
    (SYBAOPMAX, "max"),
    (SYBAOPMIN, "min"),
    (SYBAOPSUM, "sum"),
    (SYBBINARY, "binary"),
    (SYBLONGBINARY, "longbinary"),
    (SYBBIT, "bit"),
    (SYBBITN, "bit-null"),
    (SYBCHAR, "char"),
    (SYBDATETIME4, "smalldatetime"),
    (SYBDATETIME, "datetime"),
    (SYBDATETIMN, "datetime-null"),
    (SYBDECIMAL, "decimal"),
    (SYBFLT8, "float"),
    (SYBFLTN, "float-null"),
    (SYBIMAGE, "image"),
    (SYBINT1, "tinyint"),
    (SYBINT2, "smallint"),
    (SYBINT4, "int"),
    (SYBINT8, "bigint"),
    (SYBINTN, "integer-null"),
    (SYBMONEY4, "smallmoney"),
    (SYBMONEY, "money"),
    (SYBMONEYN, "money-null"),
    (SYBNTEXT, "UCS-2 text"),
    (SYBNVARCHAR, "UCS-2 varchar"),
    (SYBNUMERIC, "numeric"),
    (SYBREAL, "real"),
    (SYBTEXT, "text"),
    (SYBUNIQUE, "uniqueidentifier"),
    (SYBVARBINARY, "varbinary"),
    (SYBVARCHAR, "varchar"),
    (SYBVARIANT, "variant"),
    (SYBVOID, "void"),
    (XSYBBINARY, "xbinary"),
    (XSYBCHAR, "xchar"),
    (XSYBNCHAR, "x UCS-2 char"),
    (XSYBNVARCHAR, "x UCS-2 varchar"),
    (XSYBVARBINARY, "xvarbinary"),
    (XSYBVARCHAR, "xvarchar"),
    (SYBMSDATE, "date"),
    (SYBMSTIME, "time"),
    ))


def tds_prtype(token):
    return _prtype_map.get(token, '')


def tds_process_param_result_tokens(tds):
    r = tds._reader
    while True:
        token = r.get_byte()
        if token == TDS_PARAM_TOKEN:
            ordinal = r.get_usmallint()
            name = r.read_ucs2(r.get_byte())
            r.get_byte()  # 1 - OUTPUT of sp, 2 - result of udf
            param = _Column()
            param.column_name = name
            param.value = tds_get_type_info(tds, param)()
            tds.output_params[ordinal] = param
        else:
            r.unget_byte()
            return<|MERGE_RESOLUTION|>--- conflicted
+++ resolved
@@ -139,22 +139,14 @@
     elif marker == TDS_CURINFO_TOKEN:
         return tds_process_cursor_tokens(tds)
     elif marker in (TDS5_DYNAMIC_TOKEN, TDS_LOGINACK_TOKEN, TDS_ORDERBY_TOKEN, TDS_CONTROL_TOKEN):
-<<<<<<< HEAD
         #logger.warning("Eating %s token", tds_token_name(marker))
-=======
-        #logger.debug("Eating %s token", tds_token_name(marker))
->>>>>>> ff36800f
         r.skip(r.get_smallint())
     elif marker == TDS_TABNAME_TOKEN:  # used for FOR BROWSE query
         return tds_process_tabname(tds)
     elif marker == TDS_COLINFO_TOKEN:
         return tds_process_colinfo(tds, None, 0)
     elif marker == TDS_ORDERBY2_TOKEN:
-<<<<<<< HEAD
         #logger.warning("Eating %s token", tds_token_name(marker))
-=======
-        #logger.debug("Eating %s token", tds_token_name(marker))
->>>>>>> ff36800f
         r.skip(r.get_int())
     elif marker == TDS_NBC_ROW_TOKEN:
         return tds_process_nbcrow(tds)
