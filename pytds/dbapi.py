"""DB-SIG compliant module for communicating with MS SQL servers"""

__author__ = 'Mikhail Denisenko <denisenkom@gmail.com>'
__version__ = '1.6.12'

import logging
import six
import os
from six.moves import xrange
from . import lcid
from datetime import date, datetime, time
from . import tz
import socket
import errno
import uuid
from .tds import (
    Error, LoginError, DatabaseError,
    InterfaceError, TimeoutError, OperationalError,
    TDS_PENDING, TDS74,
    TDS_ENCRYPTION_OFF, TDS_ODBC_ON, SimpleLoadBalancer,
    IS_TDS7_PLUS,
    _TdsSocket, tds7_get_instances, ClosedConnectionError,
    SP_EXECUTESQL, Column,
    )

logger = logging.getLogger(__name__)

# compliant with DB SIG 2.0
apilevel = '2.0'

# module may be shared, but not connections
threadsafety = 1

# this module uses extended python format codes
paramstyle = 'pyformat'


class _TdsLogin:
    pass


######################
## Connection class ##
######################
class _Connection(object):
    @property
    def as_dict(self):
        """
        Instructs all cursors this connection creates to return results
        as a dictionary rather than a tuple.
        """
        return self._as_dict

    @as_dict.setter
    def as_dict(self, value):
        self._as_dict = value

    @property
    def autocommit_state(self):
        """
        The current state of autocommit on the connection.
        """
        return self._autocommit

    @property
    def autocommit(self):
        return self._autocommit

    @autocommit.setter
    def autocommit(self, value):
        if self._autocommit != value:
            if value:
                if self._conn.tds72_transaction:
                    self._main_cursor._rollback(cont=False)
            else:
                self._main_cursor._begin_tran(isolation_level=self._isolation_level)
            self._autocommit = value

    @property
    def isolation_level(self):
        return self._isolation_level

    def set_isolation_level(self, level):
        self._isolation_level = level

    def _assert_open(self):
        if not self._conn:
            raise Error('Connection closed')
        if not self._conn.is_connected():
            self._open()

    def _trancount(self):
        with self.cursor() as cur:
            cur.execute('select @@trancount')
            return cur.fetchone()[0]

    @property
    def chunk_handler(self):
        '''
        Returns current chunk handler
        Default is MemoryChunkedHandler()
        '''
        self._assert_open()
        return self._conn.chunk_handler

    @chunk_handler.setter
    def chunk_handler_set(self, value):
        self._assert_open()
        self._conn.chunk_handler = value

    @property
    def tds_version(self):
        '''
        Returns version of tds protocol that is being used by this connection
        '''
        self._assert_open()
        return self._conn.tds_version

    @property
    def product_version(self):
        '''
        Returns version of the server
        '''
        self._assert_open()
        return self._conn.product_version

    @property
    def mars_enabled(self):
        return self._conn.mars_enabled

    def _open(self):
        self._conn = None
        self._dirty = False
        login = self._login
        if IS_TDS7_PLUS(login) and login.instance_name and not login.port:
            instances = tds7_get_instances(login.server_name)
            if login.instance_name not in instances:
                raise LoginError("Instance {0} not found on server {1}".format(login.instance_name, login.server_name))
            instdict = instances[login.instance_name]
            if 'tcp' not in instdict:
                raise LoginError("Instance {0} doen't have tcp connections enabled".format(login.instance_name))
            login.port = int(instdict['tcp'])
        if not login.port:
            login.port = 1433
        connect_timeout = login.connect_timeout
<<<<<<< HEAD
=======
        login.query_timeout = login.connect_timeout if login.connect_timeout else login.query_timeout
        err = None
>>>>>>> bb78687f
        for host in login.load_balancer.choose():
            try:
                sock = socket.create_connection(
                    (host, login.port),
                    connect_timeout or 90000)
                sock.setsockopt(socket.SOL_TCP, socket.TCP_NODELAY, 1)
            except socket.error as e:
                err = LoginError("Cannot connect to server '{0}': {1}".format(host, e), e)
                continue
            try:
                self._conn = _TdsSocket(self._use_tz)
                self._conn.login(self._login, sock, self._tzinfo_factory)
                break
            except Exception as e:
                sock.close()
                err = e
                #raise
                continue
        else:
            if not err:
                err = LoginError("Cannot connect to server, load balancer returned empty list")
            raise err
        sock.settimeout(login.query_timeout)
        self._active_cursor = self._main_cursor = self.cursor()
        if not self._autocommit:
            self._main_cursor._begin_tran(isolation_level=self._isolation_level)

    def __init__(self, server='.', database='', user='', password='', timeout=None,
                 login_timeout=60, as_dict=False,
                 appname=None, port=None, tds_version=TDS74,
                 encryption_level=TDS_ENCRYPTION_OFF, autocommit=False,
                 blocksize=4096, use_mars=False, auth=None, readonly=False,
                 load_balancer=None, use_tz=None, bytes_to_unicode=True):
        """
        Constructor for creating a connection to the database. Returns a
        Connection object.

        :param server: database host
        :type server: string
        :param user: database user to connect as
        :type user: string
        :param password: user's password
        :type password: string
        :param database: the database to initially connect to
        :type database: string
        :param timeout: query timeout in seconds, default 0 (no timeout)
        :type timeout: int
        :param login_timeout: timeout for connection and login in seconds, default 60
        :type login_timeout: int
        :keyword as_dict: whether rows should be returned as dictionaries instead of tuples.
        :type as_dict: boolean
        :keyword appname: Set the application name to use for the connection
        :type appname: string
        :keyword port: the TCP port to use to connect to the server
        :type appname: string
        """

        # support MS methods of connecting locally
        instance = ""
        if "\\" in server:
            server, instance = server.split("\\")

        if server in (".", "(local)"):
            server = "localhost"

        login = _TdsLogin()
        login.client_host_name = socket.gethostname()[:128]
        login.library = "Python TDS Library"
        login.encryption_level = encryption_level
        login.user_name = user or ''
        login.password = password or ''
        login.app_name = appname or 'pytds'
        login.port = port
        login.language = ''  # use database default
        login.attach_db_file = ''
        login.tds_version = tds_version
        login.database = database
        login.bulk_copy = False
        login.text_size = 0
        login.client_lcid = lcid.LANGID_ENGLISH_US
        login.use_mars = use_mars
        login.pid = os.getpid()
        login.change_password = ''
        login.client_id = uuid.getnode()  # client mac address
        if use_tz:
            login.client_tz = use_tz
        else:
            login.client_tz = tz.local

        # that will set:
        # ANSI_DEFAULTS to ON,
        # IMPLICIT_TRANSACTIONS to OFF,
        # TEXTSIZE to 0x7FFFFFFF (2GB) (TDS 7.2 and below), TEXTSIZE to infinite (introduced in TDS 7.3),
        # and ROWCOUNT to infinite
        login.option_flag2 = TDS_ODBC_ON

        login.connect_timeout = login_timeout
        login.query_timeout = timeout
        login.server_name = server
        login.instance_name = instance.upper()  # to make case-insensitive comparison work this should be upper
        login.blocksize = blocksize
        login.auth = auth
        login.readonly = readonly
        login.load_balancer = load_balancer or SimpleLoadBalancer([server])
        login.bytes_to_unicode = bytes_to_unicode
        self._use_tz = use_tz
        self._autocommit = autocommit
        self._login = login
        self._as_dict = as_dict
        self._isolation_level = 0
        self._dirty = False
        from .tz import FixedOffsetTimezone
        self._tzinfo_factory = None if use_tz is None else FixedOffsetTimezone
        self._open()

    def __enter__(self):
        return self

    def __exit__(self, *args):
        self.close()

    def commit(self):
        """
        Commit transaction which is currently in progress.
        """
        self._assert_open()
        if self._autocommit:
            return
        if not self._conn.tds72_transaction:
            return
        self._main_cursor._commit(cont=True, isolation_level=self._isolation_level)

    def cursor(self):
        """
        Return cursor object that can be used to make queries and fetch
        results from the database.
        """
        self._assert_open()
        if self.mars_enabled:
            in_tran = self._conn.tds72_transaction
            if in_tran and self._dirty:
                return _MarsCursor(self,
                                   self._conn.create_session(self._tzinfo_factory),
                                   self._tzinfo_factory)
            else:
                try:
                    return _MarsCursor(self,
                                       self._conn.create_session(self._tzinfo_factory),
                                       self._tzinfo_factory)
                except socket.error as e:
                    if e.errno != errno.ECONNRESET:
                        raise
                except ClosedConnectionError:
                    pass
                self._assert_open()
                return _MarsCursor(self,
                                   self._conn.create_session(self._tzinfo_factory),
                                   self._tzinfo_factory)
        else:
            return _Cursor(self,
                           self._conn.main_session,
                           self._tzinfo_factory)

    def rollback(self):
        """
        Roll back transaction which is currently in progress.
        """
        try:
            if self._autocommit:
                return

            if not self._conn or not self._conn.is_connected():
                return

            if not self._conn.tds72_transaction:
                return

            self._main_cursor._rollback(cont=True,
                                        isolation_level=self._isolation_level)
        except socket.error as e:
            if e.errno in (errno.ENETRESET, errno.ECONNRESET):
                return
            raise
        except ClosedConnectionError:
            pass
        except OperationalError as e:
            # ignore ROLLBACK TRANSACTION without BEGIN TRANSACTION
            if e.number == 3903:
                return
            raise

    def __del__(self):
        if self._conn is not None:
            self._conn.close()

    def close(self):
        """
        close() -- close connection to an MS SQL Server.

        This function tries to close the connection and free all memory used.
        It can be called more than once in a row. No exception is raised in
        this case.
        """
        #logger.debug("MSSQLConnection.close()")
        if self._conn:
            self._conn.close()
            self._conn = None

    def _try_activate_cursor(self, cursor):
        if cursor is not self._active_cursor:
            session = self._active_cursor._session
            if session.in_cancel:
                session.process_cancel()

            if session.state == TDS_PENDING:
                raise InterfaceError('Results are still pending on connection')
            self._active_cursor = cursor


##################
## Cursor class ##
##################
class _Cursor(six.Iterator):
    """
    This class represents a database cursor, which is used to issue queries
    and fetch results from a database connection.
    """
    def __init__(self, conn, session, tzinfo_factory):
        self._conn = conn
        self.arraysize = 1
        self._session = session
        self._tzinfo_factory = tzinfo_factory

    def _assert_open(self):
        if not self._conn:
            raise Error('Cursor is closed')
        self._conn._assert_open()
        self._session = self._conn._conn._main_session

    def __del__(self):
        self.close()

    def __enter__(self):
        return self

    def __exit__(self, *args):
        if self._conn is not None:
            self.close()

    def __iter__(self):
        """
        Return self to make cursors compatibile with Python iteration
        protocol.
        """
        return self

    def _callproc(self, procname, parameters):
        self._ensure_transaction()
        results = list(parameters)
        parameters = self._session._convert_params(parameters)
        self._exec_with_retry(lambda: self._session.submit_rpc(procname, parameters, 0))
        self._session.process_rpc()
        for key, param in self._session.output_params.items():
            results[key] = param.value
        return results

    def callproc(self, procname, parameters=()):
        """
        Call a stored procedure with the given name.

        :param procname: The name of the procedure to call
        :type procname: str
        :keyword parameters: The optional parameters for the procedure
        :type parameters: sequence
        """
        self._assert_open()
        self._conn._try_activate_cursor(self)
        return self._callproc(procname, parameters)

    @property
    def return_value(self):
        return self.get_proc_return_status()

    @property
    def connection(self):
        return self._conn

    @property
    def spid(self):
        return self._session._spid

    def _get_tzinfo_factory(self):
        return self._tzinfo_factory

    def _set_tzinfo_factory(self, tzinfo_factory):
        self._tzinfo_factory = self._session.tzinfo_factory = tzinfo_factory

    tzinfo_factory = property(_get_tzinfo_factory, _set_tzinfo_factory)

    def get_proc_return_status(self):
        if self._session is None:
            return None
        if not self._session.has_status:
            self._session.find_return_status()
        return self._session.ret_status if self._session.has_status else None

    def cancel(self):
        self._assert_open()
        self._conn._try_activate_cursor(self)
        self._session.cancel_if_pending()

    def close(self):
        """
        Closes the cursor. The cursor is unusable from this point.
        """
        if self._conn is not None:
            if self is self._conn._active_cursor:
                self._conn._active_cursor = self._conn._main_cursor
                self._session = None
            self._conn = None

    def _exec_with_retry(self, fun):
        self._assert_open()
        in_tran = self._conn._conn.tds72_transaction
        if in_tran and self._conn._dirty:
            self._conn._dirty = True
            return fun()
        else:
            self._conn._dirty = True
            try:
                return fun()
            except socket.error as e:
                if e.errno != errno.ECONNRESET:
                    raise
            except ClosedConnectionError:
                pass
            # in case of connection reset try again
            self._assert_open()
            return fun()

    def _ensure_transaction(self):
        if not self._conn._autocommit and not self._conn._conn.tds72_transaction:
            self._conn._main_cursor._begin_tran(isolation_level=self._conn._isolation_level)

    def _execute(self, operation, params):
        self._ensure_transaction()
        operation = six.text_type(operation)
        if params:
            if isinstance(params, (list, tuple)):
                names = []
                pid = 1
                named_params = {}
                for val in params:
                    if val is None:
                        names.append('NULL')
                    else:
                        name = '@P{0}'.format(pid)
                        names.append(name)
                        named_params[name] = val
                        pid += 1
                if len(names) == 1:
                    operation = operation % names[0]
                else:
                    operation = operation % tuple(names)
            elif isinstance(params, dict):
                # prepend names with @
                rename = {}
                named_params = {}
                for name, value in params.items():
                    if value is None:
                        rename[name] = 'NULL'
                    else:
                        mssql_name = '@{0}'.format(name)
                        rename[name] = mssql_name
                        named_params[mssql_name] = value
                operation = operation % rename
            if named_params:
                named_params = self._session._convert_params(named_params)
                param_definition = u','.join(
                    u'{0} {1}'.format(p.column_name, p.type.get_declaration())
                    for p in named_params)
                self._exec_with_retry(lambda: self._session.submit_rpc(
                    SP_EXECUTESQL,
                    [self._session.make_param('', operation), self._session.make_param('', param_definition)] + named_params,
                    0))
            else:
                self._exec_with_retry(lambda: self._session.submit_plain_query(operation))
        else:
            self._exec_with_retry(lambda: self._session.submit_plain_query(operation))
        self._session.find_result_or_done()

    def execute(self, operation, params=()):
        # Execute the query
        self._assert_open()
        self._conn._try_activate_cursor(self)
        self._execute(operation, params)

    def _begin_tran(self, isolation_level):
        self._assert_open()
        self._conn._try_activate_cursor(self)
        self._session.begin_tran(isolation_level=isolation_level)

    def _commit(self, cont, isolation_level=0):
        self._assert_open()
        self._conn._try_activate_cursor(self)
        self._session.commit(cont=cont, isolation_level=isolation_level)
        self._conn._dirty = False

    def _rollback(self, cont, isolation_level=0):
        self._assert_open()
        self._conn._try_activate_cursor(self)
        self._session.rollback(cont=cont, isolation_level=isolation_level)
        self._conn._dirty = False

    def executemany(self, operation, params_seq):
        counts = []
        for params in params_seq:
            self.execute(operation, params)
            if self._session.rows_affected != -1:
                counts.append(self._session.rows_affected)
        if counts:
            self._session.rows_affected = sum(counts)

    def execute_scalar(self, query_string, params=None):
        """
        execute_scalar(query_string, params=None)

        This method sends a query to the MS SQL Server to which this object
        instance is connected, then returns first column of first row from
        result. An exception is raised on failure. If there are pending

        results or rows prior to executing this command, they are silently
        discarded.

        This method accepts Python formatting. Please see execute_query()
        for details.

        This method is useful if you want just a single value, as in:
            conn.execute_scalar('SELECT COUNT(*) FROM employees')

        This method works in the same way as 'iter(conn).next()[0]'.
        Remaining rows, if any, can still be iterated after calling this
        method.
        """
        self.execute(query_string, params)
        row = self.fetchone()
        if not row:
            return None
        return row[0]

    def nextset(self):
        return self._session.next_set()

    @property
    def rowcount(self):
        if self._session is None:
            return -1
        return self._session.rows_affected

    @property
    def description(self):
        if self._session is None:
            return None
        res = self._session.res_info
        if res:
            return res.description
        else:
            return None

    @property
    def native_description(self):
        if self._session is None:
            return None
        res = self._session.res_info
        if res:
            return res.native_descr
        else:
            return None

    def fetchone(self):
        return self._session.fetchone(self._conn.as_dict)

    def fetchmany(self, size=None):
        if size is None:
            size = self.arraysize

        rows = []
        for i in xrange(size):
            row = self.fetchone()
            if not row:
                break
            rows.append(row)
        return rows

    def fetchall(self):
        return list(row for row in self)

    def __next__(self):
        row = self.fetchone()
        if row is None:
            raise StopIteration
        return row

    def setinputsizes(self, sizes=None):
        """
        This method does nothing, as permitted by DB-API specification.
        """
        pass

    def setoutputsize(self, size=None, column=0):
        """
        This method does nothing, as permitted by DB-API specification.
        """
        pass

    def copy_to(self, file, table_or_view, sep='\t', columns=None,
            check_constraints=False, fire_triggers=False, keep_nulls=False,
            kb_per_batch=None, rows_per_batch=None, order=None, tablock=False):
        import csv
        reader = csv.reader(file, delimiter=sep)
        if not columns:
            self.execute('select top 1 * from [{}] where 1<>1'.format(table_or_view))
            columns = [col[0] for col in self.description]
        metadata = [Column(name=col, type=self._conn._conn.NVarChar(4000), flags=Column.fNullable) for col in columns]
        col_defs = ','.join('{0} {1}'.format(col.column_name, col.type.get_declaration())
                            for col in metadata)
        with_opts = []
        if check_constraints:
            with_opts.append('CHECK_CONSTRAINTS')
        if fire_triggers:
            with_opts.append('FIRE_TRIGGERS')
        if keep_nulls:
            with_opts.append('KEEP_NULLS')
        if kb_per_batch:
            with_opts.append('KILOBYTES_PER_BATCH = {0}'.format(kb_per_batch))
        if rows_per_batch:
            with_opts.append('ROWS_PER_BATCH = {0}'.format(rows_per_batch))
        if order:
            with_opts.append('ORDER({0})'.format(','.join(order)))
        if tablock:
            with_opts.append('TABLOCK')
        with_part = ''
        if with_opts:
            with_part = 'WITH ({0})'.format(','.join(with_opts))
        operation = 'INSERT BULK [{0}]({1}) {2}'.format(table_or_view, col_defs, with_part)
        self.execute(operation)
        self._session.submit_bulk(metadata, reader)
        self._session.process_simple_request()


class _MarsCursor(_Cursor):
    def _assert_open(self):
        if not self._conn:
            raise Error('Cursor is closed')
        self._conn._assert_open()
        if not self._session.is_connected():
            self._session = self._conn._conn.create_session(self._tzinfo_factory)

    @property
    def spid(self):
        # not thread safe for connection
        dirty = self._conn._dirty
        spid = self.execute_scalar('select @@SPID')
        self._conn._dirty = dirty
        return spid

    def cancel(self):
        self._assert_open()
        self._session.cancel_if_pending()

    def close(self):
        """
        Closes the cursor. The cursor is unusable from this point.
        """
        if self._conn is not None:
            try:
                self._session.close()
            except socket.error as e:
                if e.errno != errno.ECONNRESET:
                    raise
            self._conn = None

    def execute(self, operation, params=()):
        self._assert_open()
        self._execute(operation, params)

    def callproc(self, procname, parameters=()):
        """
        Call a stored procedure with the given name.

        :param procname: The name of the procedure to call
        :type procname: str
        :keyword parameters: The optional parameters for the procedure
        :type parameters: sequence
        """
        self._assert_open()
        return self._callproc(procname, parameters)

    def _begin_tran(self, isolation_level):
        self._assert_open()
        self._session.begin_tran(isolation_level=isolation_level)

    def _commit(self, cont, isolation_level=0):
        self._assert_open()
        self._session.commit(cont=cont, isolation_level=isolation_level)
        self._conn._dirty = False

    def _rollback(self, cont, isolation_level=0):
        self._assert_open()
        self._session.rollback(cont=cont, isolation_level=isolation_level)
        self._conn._dirty = False


connect = _Connection


def Date(year, month, day):
    return date(year, month, day)


def DateFromTicks(ticks):
    return date.fromtimestamp(ticks)


def Time(hour, minute, second, microsecond=0, tzinfo=None):
    return time(hour, minute, second, microsecond, tzinfo)


def TimeFromTicks(ticks):
    import time
    return Time(*time.localtime(ticks)[3:6])


def Timestamp(year, month, day, hour, minute, second, microseconds=0, tzinfo=None):
    return datetime(year, month, day, hour, minute, second, microseconds, tzinfo)


def TimestampFromTicks(ticks):
    return datetime.fromtimestamp(ticks)<|MERGE_RESOLUTION|>--- conflicted
+++ resolved
@@ -143,11 +143,7 @@
         if not login.port:
             login.port = 1433
         connect_timeout = login.connect_timeout
-<<<<<<< HEAD
-=======
-        login.query_timeout = login.connect_timeout if login.connect_timeout else login.query_timeout
         err = None
->>>>>>> bb78687f
         for host in login.load_balancer.choose():
             try:
                 sock = socket.create_connection(
