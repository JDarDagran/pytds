import struct
import logging
import socket
import errno
import select
import sys
from six.moves import xrange
from .collate import *
from .tdsproto import *

logger = logging.getLogger()


TDS_IDLE = 0
TDS_QUERYING = 1
TDS_PENDING = 2
TDS_READING = 3
TDS_DEAD = 4
state_names = ['IDLE', 'QUERYING', 'PENDING', 'READING', 'DEAD']

SUPPORT_NBCROW = True

TDS_ENCRYPTION_OFF = 0
TDS_ENCRYPTION_REQUEST = 1
TDS_ENCRYPTION_REQUIRE = 2

# tds protocol versions
TDS70 = 0x70000000
TDS71 = 0x71000000
TDS71rev1 = 0x71000001
TDS72 = 0x72090002
TDS73A = 0x730A0003
TDS73 = TDS73A
TDS73B = 0x730B0003
TDS74 = 0x74000004

USE_POLL = hasattr(select, 'poll')
USE_CORK = hasattr(socket, 'TCP_CORK')
if USE_POLL:
    TDSSELREAD = select.POLLIN
    TDSSELWRITE = select.POLLOUT
else:
    TDSSELREAD = 1
    TDSSELWRITE = 2
TDSSELERR = 0
TDSPOLLURG = 0x8000


IS_TDS42 = lambda x: x.tds_version == 0x402
IS_TDS46 = lambda x: x.tds_version == 0x406
IS_TDS50 = lambda x: x.tds_version == 0x500
IS_TDS70 = lambda x: x.tds_version == TDS70
IS_TDS71 = lambda x: x.tds_version in (TDS71, TDS71rev1)
IS_TDS72 = lambda x: x.tds_version == TDS72
IS_TDS73 = lambda x: x.tds_version in (TDS73A, TDS73B)
IS_TDS7_PLUS = lambda x: x.tds_version >= TDS70
IS_TDS71_PLUS = lambda x: x.tds_version >= TDS71
IS_TDS72_PLUS = lambda x: x.tds_version >= TDS72
IS_TDS73_PLUS = lambda x: x.tds_version >= TDS73A

TDS_NO_COUNT = -1

TDS_ROW_RESULT = 4040
TDS_PARAM_RESULT = 4042
TDS_STATUS_RESULT = 4043
TDS_MSG_RESULT = 4044
TDS_COMPUTE_RESULT = 4045
TDS_CMD_DONE = 4046
TDS_CMD_SUCCEED = 4047
TDS_CMD_FAIL = 4048
TDS_ROWFMT_RESULT = 4049
TDS_COMPUTEFMT_RESULT = 4050
TDS_DESCRIBE_RESULT = 4051
TDS_DONE_RESULT = 4052
TDS_DONEPROC_RESULT = 4053
TDS_DONEINPROC_RESULT = 4054
TDS_OTHERS_RESULT = 4055

TDS_TOKEN_RES_OTHERS = 0
TDS_TOKEN_RES_ROWFMT = 1
TDS_TOKEN_RES_COMPUTEFMT = 2
TDS_TOKEN_RES_PARAMFMT = 3
TDS_TOKEN_RES_DONE = 4
TDS_TOKEN_RES_ROW = 5
TDS_TOKEN_RES_COMPUTE = 6
TDS_TOKEN_RES_PROC = 7
TDS_TOKEN_RES_MSG = 8

TDS_HANDLE_ALL = 0


def _gen_return_flags():
    _globs = {}
    prefix = 'TDS_TOKEN_RES_'
    for key, value in globals().items():
        if key.startswith(prefix):
            _globs['TDS_RETURN_' + key[len(prefix):]] = 1 << (value * 2)
            _globs['TDS_STOPAT_' + key[len(prefix):]] = 2 << (value * 2)
    globals().update(_globs)
_gen_return_flags()


TDS_TOKEN_RESULTS = TDS_RETURN_ROWFMT | TDS_RETURN_COMPUTEFMT | TDS_RETURN_DONE |\
    TDS_STOPAT_ROW | TDS_STOPAT_COMPUTE | TDS_RETURN_PROC
TDS_TOKEN_TRAILING = TDS_STOPAT_ROWFMT | TDS_STOPAT_COMPUTEFMT | TDS_STOPAT_ROW |\
    TDS_STOPAT_COMPUTE | TDS_STOPAT_MSG | TDS_STOPAT_OTHERS

TDS_DONE_FINAL = 0x00  # final result set, command completed successfully.
TDS_DONE_MORE_RESULTS = 0x01  # more results follow
TDS_DONE_ERROR = 0x02  # error occurred
TDS_DONE_INXACT = 0x04  # transaction in progress
TDS_DONE_PROC = 0x08  # results are from a stored procedure
TDS_DONE_COUNT = 0x10  # count field in packet is valid
TDS_DONE_CANCELLED = 0x20  # acknowledging an attention command (usually a cancel)
TDS_DONE_EVENT = 0x40  # part of an event notification.
TDS_DONE_SRVERROR = 0x100  # SQL server server error

# after the above flags, a TDS_DONE packet has a field describing the state of the transaction
TDS_DONE_NO_TRAN = 0        # No transaction in effect
TDS_DONE_TRAN_SUCCEED = 1   # Transaction completed successfully
TDS_DONE_TRAN_PROGRESS = 2  # Transaction in progress
TDS_DONE_STMT_ABORT = 3     # A statement aborted
TDS_DONE_TRAN_ABORT = 4     # Transaction aborted

TDS_NO_MORE_RESULTS = 1
TDS_SUCCESS = 0
TDS_FAIL = -1
TDS_CANCELLED = -2

TDS_FAILED = lambda rc: rc < 0
TDS_SUCCEED = lambda rc: rc >= 0

is_blob_type = lambda x: x in (SYBTEXT, SYBIMAGE, SYBNTEXT)
is_blob_col = lambda col: (col.column_varint_size > 2)
# large type means it has a two byte size field
# define is_large_type(x) (x>128)
is_numeric_type = lambda x: x in (SYBNUMERIC, SYBDECIMAL)
is_unicode_type = lambda x: x in (XSYBNVARCHAR, XSYBNCHAR, SYBNTEXT, SYBMSXML)
is_collate_type = lambda x: x in (XSYBVARCHAR, XSYBCHAR, SYBTEXT, XSYBNVARCHAR, XSYBNCHAR, SYBNTEXT)
is_ascii_type = lambda x: x in (XSYBCHAR, XSYBVARCHAR, SYBTEXT, SYBCHAR, SYBVARCHAR)
is_char_type = lambda x: is_unicode_type(x) or is_ascii_type(x)
is_similar_type = lambda x, y: is_char_type(x) and is_char_type(y) or is_unicode_type(x) and is_unicode_type(y)

tds_conn = lambda tds: tds

IS_TDSDEAD = lambda tds: tds is None or tds._sock is None

TDS_DEF_BLKSZ = 512
TDS_DEF_CHARSET = "iso_1"
TDS_DEF_LANG = "us_english"

TDS_ADDITIONAL_SPACE = 0

to_server = 0
to_client = 1

TDS_DATETIME = struct.Struct('<ll')
TDS_DATETIME4 = struct.Struct('<HH')


class SimpleLoadBalancer(object):
    def __init__(self, hosts):
        self._hosts = hosts

    def choose(self):
        for host in self._hosts:
            yield host


#
# Quote an id
# \param tds    state information for the socket and the TDS protocol
# \param buffer buffer to store quoted id. If NULL do not write anything
#        (useful to compute quote length)
# \param id     id to quote
# \param idlen  id length
# \result written chars (not including needed terminator)
#
def tds_quote_id(tds, id):
    # quote always for mssql
    if TDS_IS_MSSQL(tds) or tds_conn(tds).product_version >= TDS_SYB_VER(12, 5, 1):
        return '[{0}]'.format(id.replace(']', ']]'))

    return '"{0}"'.format(id.replace('"', '""'))


# Check if product is Sybase (such as Adaptive Server Enterrprice). x should be a TDSSOCKET*.
TDS_IS_SYBASE = lambda x: not tds_conn(x).product_version & 0x80000000
# Check if product is Microsft SQL Server. x should be a TDSSOCKET*.
TDS_IS_MSSQL = lambda x: tds_conn(x).product_version & 0x80000000

# store a tuple of programming error codes
prog_errors = (
    102,    # syntax error
    207,    # invalid column name
    208,    # invalid object name
    2812,   # unknown procedure
    4104    # multi-part identifier could not be bound
)

# store a tuple of integrity error codes
integrity_errors = (
    515,    # NULL insert
    547,    # FK related
    2601,   # violate unique index
    2627,   # violate UNIQUE KEY constraint
)


if sys.version_info[0] >= 3:
    exc_base_class = Exception
else:
    exc_base_class = StandardError


# exception hierarchy
class Warning(exc_base_class):
    pass


class Error(exc_base_class):
    pass


TimeoutError = socket.timeout


class InterfaceError(Error):
    pass


class DatabaseError(Error):
    @property
    def message(self):
        if self.procname:
            return 'SQL Server message %d, severity %d, state %d, ' \
                'procedure %s, line %d:\n%s' % (self.number,
                self.severity, self.state, self.procname,
                self.line, self.text)
        else:
            return 'SQL Server message %d, severity %d, state %d, ' \
                'line %d:\n%s' % (self.number, self.severity,
                self.state, self.line, self.text)


class DataError(Error):
    pass


class OperationalError(DatabaseError):
    pass


class LoginError(OperationalError):
    pass


class IntegrityError(DatabaseError):
    pass


class InternalError(DatabaseError):
    pass


class ProgrammingError(DatabaseError):
    pass


class NotSupportedError(DatabaseError):
    pass

#############################
## DB-API type definitions ##
#############################
class DBAPITypeObject:
    def __init__(self, *values):
        self.values = set(values)

    def __eq__(self, other):
        return other in self.values

    def __cmp__(self, other):
        if other in self.values:
            return 0
        if other < self.values:
            return 1
        else:
            return -1

STRING = DBAPITypeObject(SYBVARCHAR, SYBCHAR, SYBTEXT,
                         XSYBNVARCHAR, XSYBNCHAR, SYBNTEXT,
                         XSYBVARCHAR, XSYBCHAR, SYBMSXML)
BINARY = DBAPITypeObject(SYBIMAGE, SYBBINARY, SYBVARBINARY, XSYBVARBINARY, XSYBBINARY)
NUMBER = DBAPITypeObject(SYBBIT, SYBINT1, SYBINT2, SYBINT4, SYBINT8, SYBINTN,
                         SYBREAL, SYBFLT8, SYBFLTN)
DATETIME = DBAPITypeObject(SYBDATETIME, SYBDATETIME4, SYBDATETIMN)
DECIMAL = DBAPITypeObject(SYBMONEY, SYBMONEY4, SYBMONEYN, SYBNUMERIC,
                          SYBDECIMAL)
ROWID = DBAPITypeObject()


# stored procedure output parameter
class output:
    #property
    def type(self):
        """
        This is the type of the parameter.
        """
        return self._type

    @property
    def value(self):
        """
        This is the value of the parameter.
        """
        return self._value

    def __init__(self, param_type, value=None):
        self._type = param_type
        self._value = value


class Binary(bytes):
    def __repr__(self):
        return 'Binary({0})'.format(super(Binary, self).__repr__())


class _Default:
    pass

default = _Default()


def raise_db_exception(tds):
    while True:
        msg = tds.messages[-1]
        if msg['msgno'] == 3621:  # the statement has been terminated
            tds.messages = tds.messages[:-1]
        else:
            break

    msg_no = msg['msgno']
    error_msg = ' '.join(msg['message'] for msg in tds.messages)
    if msg_no in prog_errors:
        ex = ProgrammingError(error_msg)
    elif msg_no in integrity_errors:
        ex = IntegrityError(error_msg)
    else:
        ex = OperationalError(error_msg)
    ex.msg_no = msg['msgno']
    ex.text = msg['message']
    ex.srvname = msg['server']
    ex.procname = msg['proc_name']
    ex.number = msg['msgno']
    ex.severity = msg['severity']
    ex.state = msg['state']
    ex.line = msg['line_number']
    #self.cancel()
    tds.messages = []
    raise ex


class InternalProc(object):
    def __init__(self, proc_id, name):
        self.proc_id = proc_id
        self.name = name

    def __unicode__(self):
        return self.name

SP_EXECUTESQL = InternalProc(TDS_SP_EXECUTESQL, 'sp_executesql')


def tds_mutex_trylock(mutex):
    pass


def tds_mutex_unlock(mutex):
    pass


TDS_MUTEX_TRYLOCK = tds_mutex_trylock
TDS_MUTEX_UNLOCK = tds_mutex_unlock


def TDS_MUTEX_LOCK(mutex):
    pass


def TDS_MUTEX_INIT(something):
    return None


class _TdsConn:
    def __init__(self):
        self.tls_session = None
        self.tls_credentials = None


class _TdsEnv:
    pass

_header = struct.Struct('>BBHHxx')
_byte = struct.Struct('B')
_tinyint = struct.Struct('b')
_smallint_le = struct.Struct('<h')
_smallint_be = struct.Struct('>h')
_usmallint_le = struct.Struct('<H')
_usmallint_be = struct.Struct('>H')
_int_le = struct.Struct('<l')
_int_be = struct.Struct('>l')
_uint_le = struct.Struct('<L')
_uint_be = struct.Struct('>L')
_int8_le = struct.Struct('<q')
_int8_be = struct.Struct('>q')


def skipall(stm, size):
    res = stm.read(size)
    if len(res) == size:
        return
    elif len(res) == 0:
        raise Error('Server closed connection')
    left = size - len(res)
    while left:
        buf = stm.read(left)
        if len(buf) == 0:
            raise Error('Server closed connection')
        left -= len(buf)


def readall(stm, size):
    res = stm.read(size)
    if len(res) == size:
        return res
    elif len(res) == 0:
        raise Error('Server closed connection')
    chunks = [res]
    left = size - len(res)
    while left:
        buf = stm.read(left)
        if len(buf) == 0:
            raise Error('Server closed connection')
        chunks.append(buf)
        left -= len(buf)
    return b''.join(chunks)

def readall_fast(stm, size):
    buf, offset = stm.read_fast(size)
    if len(buf) - offset < size:
        # slow case
        buf = buf[offset:]
        buf += stm.read(size - len(buf))
        return buf, 0
    return buf, offset


class _TdsReader(object):
    def __init__(self, session, emul_little_endian):
        self._buf = ''
        self._pos = 0  # position in the buffer
        self._have = 0  # number of bytes read from packet
        self._size = 0  # size of current packet
        self._session = session
        self._transport = session._transport
        self._type = None
        self._status = None
        self._emul_little_endian = emul_little_endian

    @property
    def packet_type(self):
        return self._type

    def read_fast(self, size):
        if self._pos >= len(self._buf):
            if self._have >= self._size:
                self._read_packet()
            else:
                self._buf = self._transport.read(self._size - self._have)
                self._pos = 0
                self._have += len(self._buf)
        offset = self._pos
        self._pos += size
        return self._buf, offset

    def unpack(self, struct):
        buf, offset = readall_fast(self, struct.size)
        return struct.unpack_from(buf, offset)

    def get_byte(self):
        return self.unpack(_byte)[0]

    def _le(self):
        return self._emul_little_endian

    def get_tinyint(self):
        return self.unpack(_tinyint)[0]

    def get_smallint(self):
        if self._le():
            return self.unpack(_smallint_le)[0]
        else:
            return self.unpack(_smallint_be)[0]

    def get_usmallint(self):
        if self._le():
            return self.unpack(_usmallint_le)[0]
        else:
            return self.unpack(_usmallint_be)[0]

    def get_int(self):
        if self._le():
            return self.unpack(_int_le)[0]
        else:
            return self.unpack(_int_be)[0]

    def get_uint(self):
        if self._le():
            return self.unpack(_uint_le)[0]
        else:
            return self.unpack(_uint_be)[0]

    def get_uint_be(self):
        return self.unpack(_uint_be)[0]

    def get_int8(self):
        if self._le():
            return self.unpack(_int8_le)[0]
        else:
            return self.unpack(_int8_be)[0]

    def read_ucs2(self, num_chars):
        buf = readall(self, num_chars * 2)
        return ucs2_codec.decode(buf)[0]

    def read_str(self, size, codec):
        return codec.decode(readall(self, size))[0]

    def get_collation(self):
        buf = readall(self, Collation.wire_size)
        return Collation.unpack(buf)

    def unget_byte(self):
        # this is a one trick pony...don't call it twice
        assert self._pos > 0
        self._pos -= 1

    def peek(self):
        res = self.get_byte()
        self.unget_byte()
        return res

    def skip(self, size):
        left = size
        while left:
            buf = self.read(left)
            left -= len(buf)

    def read(self, size):
        buf, offset = self.read_fast(size)
        return buf[offset:offset + size]

    def _read_packet(self):
        try:
            header = readall(self._transport, _header.size)
        except TimeoutError:
            tds_put_cancel(self._session)
            raise
        self._pos = 0
        self._type, self._status, self._size, self._spid = _header.unpack(header)
        self._have = _header.size
        assert self._size > self._have, 'Empty packet doesn make any sense'
        self._buf = self._transport.read(self._size - self._have)
        self._have += len(self._buf)

    def read_whole_packet(self):
        self._read_packet()
        return readall(self, self._size - _header.size)


class _TdsWriter(object):
    def __init__(self, tds, bufsize):
        self._tds = tds
        self._transport = tds
        self._pos = 0
        self._buf = bytearray(bufsize)

    @property
    def bufsize(self):
        return len(self._buf)

    @bufsize.setter
    def bufsize(self, bufsize):
        if len(self._buf) == bufsize:
            return

        if bufsize > len(self._buf):
            self._buf.extend(b'\0' * (bufsize - len(self._buf)))
        else:
            self._buf = self._buf[0:bufsize]

    def begin_packet(self, packet_type):
        self._type = packet_type
        self._pos = 8

    def pack(self, struct, *args):
        self.write(struct.pack(*args))

    def put_byte(self, value):
        self.pack(_byte, value)

    def _le(self):
        return tds_conn(self._tds).emul_little_endian

    def put_smallint(self, value):
        if self._le():
            self.pack(_smallint_le, value)
        else:
            self.pack(_smallint_be, value)

    def put_usmallint(self, value):
        if self._le():
            self.pack(_usmallint_le, value)
        else:
            self.pack(_usmallint_be, value)

    def put_smallint_be(self, value):
        self.pack(_smallint_be, value)

    def put_usmallint_be(self, value):
        self.pack(_usmallint_be, value)

    def put_int(self, value):
        if self._le():
            self.pack(_int_le, value)
        else:
            self.pack(_int_be, value)

    def put_uint(self, value):
        if self._le:
            self.pack(_uint_le, value)
        else:
            self.pack(_uint_be, value)

    def put_int_be(self, value):
        self.pack(_int_be, value)

    def put_uint_be(self, value):
        self.pack(_uint_be, value)

    def put_int8(self, value):
        if self._le():
            self.pack(_int8_le, value)
        else:
            self.pack(_int8_be, value)

    def put_collation(self, collation):
        self.write(collation.pack())

    def write(self, data):
        data_off = 0
        while data_off < len(data):
            left = len(self._buf) - self._pos
            if left <= 0:
                self._write_packet(final=False)
            else:
                to_write = min(left, len(data) - data_off)
                self._buf[self._pos:self._pos + to_write] = data[data_off:data_off + to_write]
                self._pos += to_write
                data_off += to_write

    def write_ucs2(self, s):
        self.write_string(s, ucs2_codec)

    def write_string(self, s, codec):
        for i in xrange(0, len(s), self.bufsize):
            chunk = s[i:i + self.bufsize]
            buf, consumed = codec.encode(chunk)
            assert consumed == len(chunk)
            self.write(buf)

    def flush(self):
        return self._write_packet(final=True)

    def _write_packet(self, final):
        status = 1 if final else 0
        _header.pack_into(self._buf, 0, self._type, status, self._pos, 0)
        if IS_TDS7_PLUS(self._tds) and not self._tds.login:
            self._buf[6] = 0x01
        self._transport.send(self._buf[:self._pos], final)
        self._pos = 8


class MemoryChunkedHandler(object):
    def begin(self, column, size):
        self.size = size
        self._chunks = []

    def new_chunk(self, val):
        #logger.debug('MemoryChunkedHandler.new_chunk(sz=%d)', len(val))
        self._chunks.append(val)

    def end(self):
        return b''.join(self._chunks)


class MemoryStrChunkedHandler(object):
    def begin(self, column, size):
        self.size = size
        self._chunks = []

    def new_chunk(self, val):
        #logger.debug('MemoryChunkedHandler.new_chunk(sz=%d)', len(val))
        self._chunks.append(val)

    def end(self):
        return ''.join(self._chunks)


class _TdsSession(object):
    def __init__(self, tds, transport):
        self.out_pos = 8
        self.res_info = None
        self.in_cancel = False
        self.wire_mtx = None
        self.current_results = None
        self.param_info = None
        self.cur_cursor = None
        self.has_status = False
        self._transport = transport
        self._reader = _TdsReader(self, tds.emul_little_endian)
        self._reader._transport = transport
        self._writer = _TdsWriter(tds, tds._bufsize)
        self._writer._transport = transport
        self.in_buf_max = 0
        self.state = TDS_IDLE
        self.write_mtx = TDS_MUTEX_INIT(self.wire_mtx)
        self._tds = tds
        self.messages = []
        self.chunk_handler = tds.chunk_handler
        self.rows_affected = -1
        self.use_tz = tds._login.use_tz

    def is_dead(self):
        return self.state == TDS_DEAD

    def is_connected(self):
        return self._transport.is_connected()

    @property
    def tds_version(self):
        return self._tds.tds_version

    @property
    def conn(self):
        return self._tds

    def close(self):
        self._transport.close()

    def set_state(self, state):
        assert 0 <= state < len(state_names)
        assert 0 <= self.state < len(state_names)
        prior_state = self.state
        if state == prior_state:
            return state
        if state == TDS_PENDING:
            if prior_state in (TDS_READING, TDS_QUERYING):
                self.state = TDS_PENDING
                #tds_mutex_unlock(self.wire_mtx)
            else:
                logger.error('logic error: cannot chage query state from {0} to {1}'.
                             format(state_names[prior_state], state_names[state]))
        elif state == TDS_READING:
            # transition to READING are valid only from PENDING
            #if tds_mutex_trylock(self.wire_mtx):
            #    return self.state
            if self.state != TDS_PENDING:
                #tds_mutex_unlock(self.wire_mtx)
                logger.error('logic error: cannot change query state from {0} to {1}'.
                             format(state_names[prior_state], state_names[state]))
            else:
                self.state = state
        elif state == TDS_IDLE:
            if prior_state == TDS_DEAD:
                logger.error('logic error: cannot change query state from {0} to {1}'.
                             format(state_names[prior_state], state_names[state]))
            #elif prior_state in (TDS_READING, TDS_QUERYING):
            #    tds_mutex_unlock(self.wire_mtx)
            self.state = state
        elif state == TDS_DEAD:
            #if prior_state in (TDS_READING, TDS_QUERYING):
            #    tds_mutex_unlock(self.wire_mtx)
            self.state = state
        elif state == TDS_QUERYING:
            #if tds_mutex_trylock(self.wire_mtx):
            #    return self.state
            if self.state == TDS_DEAD:
                #tds_mutex_unlock(self.wire_mtx)
                raise InterfaceError('logic error: cannot change query state from {0} to {1}'.
                                     format(state_names[prior_state], state_names[state]))
            elif self.state != TDS_IDLE:
                #tds_mutex_unlock(self.wire_mtx)
                raise InterfaceError('logic error: cannot change query state from {0} to {1}'.
                                     format(state_names[prior_state], state_names[state]))
            else:
                self.rows_affected = TDS_NO_COUNT
                self.internal_sp_called = 0
                self.state = state
        else:
            assert False
        return self.state

    def state_context(self, state):
        return _StateContext(self, state)


class _StateContext(object):
    def __init__(self, session, state):
        self._session = session
        self._state = state

    def __enter__(self):
        if self._session.set_state(self._state) != self._state:
            raise Error("Couldn't switch to state")
        return self

    def __exit__(self, type, value, traceback):
        if type is not None:
            if self._session.state != TDS_DEAD:
                self._session.set_state(TDS_IDLE)


class _TdsSocket(object):
    def __init__(self, login, sock):
        self._is_connected = False
        self._bufsize = login.blocksize
        self.login = None
        self.int_handler = None
        self.msg_handler = None
        self.env = _TdsEnv()
        self.collation = None
        self.tds72_transaction = None
        self.authentication = None
        self._mars_enabled = False
        tds_conn(self).s_signal = tds_conn(self).s_signaled = None
        self.emul_little_endian = True
        self.chunk_handler = MemoryChunkedHandler()
        self._login = login
        self._main_session = _TdsSession(self, self)

        # Jeff's hack, init to no timeout
        self.query_timeout = login.connect_timeout if login.connect_timeout else login.query_timeout
        self._sock = sock
        import socket
        if hasattr(socket, 'socketpair'):
            tds_conn(self).s_signal, tds_conn(self).s_signaled = socket.socketpair(socket.AF_UNIX, socket.SOCK_DGRAM)
<<<<<<< HEAD
        try:
            self.tds_version = login.tds_version
            self.emul_little_endian = login.emul_little_endian
            if IS_TDS7_PLUS(self):
                # TDS 7/8 only supports little endian
                self.emul_little_endian = True
            if IS_TDS7_PLUS(self) and login.instance_name and not login.port:
                instances = tds7_get_instances(login.server_name)
                if login.instance_name not in instances:
                    raise LoginError("Instance {0} not found on server {1}".format(login.instance_name, login.server_name))
                instdict = instances[login.instance_name]
                if 'tcp' not in instdict:
                    raise LoginError("Instance {0} doen't have tcp connections enabled".format(login.instance_name))
                login.port = int(instdict['tcp'])
            connect_timeout = login.connect_timeout

            if not login.port:
                login.port = 1433
            err = None
            for host in login.load_balancer.choose():
                try:
                    tds_open_socket(self, host, login.port, connect_timeout)
                except socket.error as e:
                    err = LoginError("Cannot connect to server '{0}': {1}".format(host, e), e)
                    continue
                try:
                    from .login import tds_login
                    tds_login(self._main_session, login)
                    text_size = login.text_size
                    if self.mars_enabled:
                        self._setup_smp()
                    self._is_connected = True
                    q = []
                    if text_size:
                        q.append('set textsize {0}'.format(int(text_size)))
                    if login.database and self.env.database != login.database:
                        q.append('use ' + tds_quote_id(self, login.database))
                    if q:
                        tds_submit_query(tds._main_session, ''.join(q))
                        tds_process_simple_query(tds._main_session)
                except Exception as e:
                    self._sock.close()
                    err = e
                    #raise
                    continue
                break
            else:
                raise err
        except Exception:
            if tds_conn(self).s_signal is not None:
                tds_conn(self).s_signal.close()
            if tds_conn(self).s_signaled is not None:
                tds_conn(self).s_signaled.close()
            raise
=======
        self.tds_version = login.tds_version
        self.emul_little_endian = login.emul_little_endian
        if IS_TDS7_PLUS(self):
            # TDS 7/8 only supports little endian
            self.emul_little_endian = True
        from login import tds_login
        tds_login(self._main_session, login)
        text_size = login.text_size
        if self.mars_enabled:
            self._setup_smp()
        self._is_connected = True
        q = []
        if text_size:
            q.append('set textsize {0}'.format(int(text_size)))
        if login.database and self.env.database != login.database:
            q.append('use ' + tds_quote_id(self, login.database))
        if q:
            tds_submit_query(tds._main_session, ''.join(q))
            tds_process_simple_query(tds._main_session)
>>>>>>> ff36800f

    def _setup_smp(self):
        from .smp import SmpManager
        self._smp_manager = SmpManager(self)
        self._main_session = _TdsSession(self, self._smp_manager.create_session())

    @property
    def mars_enabled(self):
        return self._mars_enabled

    @property
    def main_session(self):
        return self._main_session

    def create_session(self):
        return _TdsSession(self, self._smp_manager.create_session())

    def read(self, size):
        try:
            buf = self._sock.recv(size)
            if len(buf) == 0:
                raise Error('Server closed connection')
            return buf
        except TimeoutError:
            raise
        except:
            self.close()
            raise

    def send(self, data, final):
        return self._write(data, final)

    def _write(self, data, final):
        try:
            pos = 0
            while pos < len(data):
                flags = 0
                if hasattr(socket, 'MSG_NOSIGNAL'):
                    flags |= socket.MSG_NOSIGNAL
                if not final:
                    if hasattr(socket, 'MSG_MORE'):
                        flags |= socket.MSG_MORE
                nput = self._sock.send(data[pos:], flags)
                pos += nput
            if final and USE_CORK:
                self._sock.setsockopt(socket.SOL_TCP, socket.TCP_CORK, 0)
                self._sock.setsockopt(socket.SOL_TCP, socket.TCP_CORK, 1)
        except TimeoutError:
            raise
        except:
            self.close()
            raise

    def is_connected(self):
        return self._is_connected

    def close(self):
        self._is_connected = False
        if self._sock is not None:
            self._sock.close()
        if hasattr(self, '_smp_manager'):
            self._smp_manager._transport_closed()
        self._main_session.state = TDS_DEAD
        if self.authentication:
            self.authentication.close()
            self.authentication = None
        #tds_ssl_deinit(self)
        if self.s_signal is not None:
            self.s_signal.close()
        if self.s_signaled is not None:
            self.s_signaled.close()


class _Column(object):
    def __init__(self):
        self.char_codec = None
        self.column_name = ''
        self.value = None

    def __repr__(self):
        return '<_Column(name={0}), value={1}>'.format(self.column_name, repr(self.value))


class _Results(object):
    def __init__(self):
        self.columns = []
        self.row_count = 0


def tds_open_socket(tds, host, port, timeout=0):
    #tds = _Tds(socket.socket(socket.AF_INET, socket.SOCK_STREAM, 0))
    #tds._sock.setsockopt(socket.SOL_SOCKET, socket.SO_KEEPALIVE, struct.pack('i', 1))
    #tds._sock.setsockopt(socket.SOL_TCP, socket.TCP_CORK, struct.pack('i', 1))
    #if not timeout:
    #    timeout = 90000
    #tds._sock.setblocking(0)
    #try:
    #    tds._sock.connect((host, port))
    #except socket.error as e:
    #    if e.errno != errno.EINPROGRESS:
    #        raise e
    #if not tds_select(tds, TDSSELWRITE|TDSSELERR, timeout):
    #    tds_close_socket(tds)
    #    logger.error('tds_open_socket() failed')
    #    raise Exception('TDSECONN')
    #print socket.getsockopt(tds._sock, SOL_SOCKET, SO_ERROR)
    if not timeout:
        timeout = 90000
    tds._sock = socket.create_connection((host, port), timeout)
    tds._sock.setsockopt(socket.SOL_TCP, socket.TCP_NODELAY, 1)
    return tds


def tds_select(tds, tds_sel, timeout_seconds):
    poll_seconds = 1 if tds.int_handler else timeout_seconds
    seconds = timeout_seconds
    while timeout_seconds is None or seconds > 0:
        if USE_POLL:
            timeout = poll_seconds * 1000 if poll_seconds else None
            poll = select.poll()
            poll.register(tds._sock, tds_sel)
            poll.register(tds_conn(tds).s_signaled, select.POLLIN)
            res = poll.poll(timeout)
            result = 0
            if res:
                for fd, events in res:
                    if events & select.POLLERR:
                        raise Exception('Error event occured')
                    if fd == tds._sock.fileno():
                        result = events
                    else:
                        result |= TDSPOLLURG
                return result
            if tds.int_handler:
                tds.int_handler()
        else:
            timeout = poll_seconds if poll_seconds else None
            read = []
            write = []
            if tds_sel == TDSSELREAD:
                read = [tds._sock]
            if tds_sel == TDSSELWRITE:
                write = [tds._sock]
            r, w, x = select.select(read, write, [], timeout)
            if x:
                return TDSSELERR
            if r or w:
                return 1
        seconds -= poll_seconds
    return 0


def tds_put_cancel(tds):
    tds._writer.begin_packet(TDS_CANCEL)
    tds._writer.flush()
    tds.in_cancel = 1


def tds_ssl_deinit(tds):
    if tds_conn(tds).tls_session:
        gnutls_deinit(tds_conn(tds).tls_session)
        #tds_conn(tds).tls_session = None
    if tds_conn(tds).tls_credentials:
        gnutls_certificate_free_credentials(tds_conn(tds).tls_credentials)
        #tds_conn(tds).tls_credentials = None


#
# Get port of all instances
# @return default port number or 0 if error
# @remark experimental, cf. MC-SQLR.pdf.
#
def tds7_get_instances(ip_addr):
    s = socket.socket(type=socket.SOCK_DGRAM)
    try:
        #
        # Request the instance's port from the server.
        # There is no easy way to detect if port is closed so we always try to
        # get a reply from server 16 times.
        #
        for num_try in range(16):
            # send the request
            s.sendto('\x03', (ip_addr, 1434))
            msg = s.recv(16 * 1024 - 1)
            # got data, read and parse
            if len(msg) > 3 and msg[0] == '\x05':
                tokens = msg[3:].split(';')
                results = {}
                instdict = {}
                got_name = False
                for token in tokens:
                    if got_name:
                        instdict[name] = token
                        got_name = False
                    else:
                        name = token
                        if not name:
                            if not instdict:
                                break
                            results[instdict['InstanceName']] = instdict
                            instdict = {}
                            continue
                        got_name = True
                return results

    finally:
        s.close()<|MERGE_RESOLUTION|>--- conflicted
+++ resolved
@@ -856,68 +856,12 @@
         import socket
         if hasattr(socket, 'socketpair'):
             tds_conn(self).s_signal, tds_conn(self).s_signaled = socket.socketpair(socket.AF_UNIX, socket.SOCK_DGRAM)
-<<<<<<< HEAD
-        try:
-            self.tds_version = login.tds_version
-            self.emul_little_endian = login.emul_little_endian
-            if IS_TDS7_PLUS(self):
-                # TDS 7/8 only supports little endian
-                self.emul_little_endian = True
-            if IS_TDS7_PLUS(self) and login.instance_name and not login.port:
-                instances = tds7_get_instances(login.server_name)
-                if login.instance_name not in instances:
-                    raise LoginError("Instance {0} not found on server {1}".format(login.instance_name, login.server_name))
-                instdict = instances[login.instance_name]
-                if 'tcp' not in instdict:
-                    raise LoginError("Instance {0} doen't have tcp connections enabled".format(login.instance_name))
-                login.port = int(instdict['tcp'])
-            connect_timeout = login.connect_timeout
-
-            if not login.port:
-                login.port = 1433
-            err = None
-            for host in login.load_balancer.choose():
-                try:
-                    tds_open_socket(self, host, login.port, connect_timeout)
-                except socket.error as e:
-                    err = LoginError("Cannot connect to server '{0}': {1}".format(host, e), e)
-                    continue
-                try:
-                    from .login import tds_login
-                    tds_login(self._main_session, login)
-                    text_size = login.text_size
-                    if self.mars_enabled:
-                        self._setup_smp()
-                    self._is_connected = True
-                    q = []
-                    if text_size:
-                        q.append('set textsize {0}'.format(int(text_size)))
-                    if login.database and self.env.database != login.database:
-                        q.append('use ' + tds_quote_id(self, login.database))
-                    if q:
-                        tds_submit_query(tds._main_session, ''.join(q))
-                        tds_process_simple_query(tds._main_session)
-                except Exception as e:
-                    self._sock.close()
-                    err = e
-                    #raise
-                    continue
-                break
-            else:
-                raise err
-        except Exception:
-            if tds_conn(self).s_signal is not None:
-                tds_conn(self).s_signal.close()
-            if tds_conn(self).s_signaled is not None:
-                tds_conn(self).s_signaled.close()
-            raise
-=======
         self.tds_version = login.tds_version
         self.emul_little_endian = login.emul_little_endian
         if IS_TDS7_PLUS(self):
             # TDS 7/8 only supports little endian
             self.emul_little_endian = True
-        from login import tds_login
+        from .login import tds_login
         tds_login(self._main_session, login)
         text_size = login.text_size
         if self.mars_enabled:
@@ -931,7 +875,6 @@
         if q:
             tds_submit_query(tds._main_session, ''.join(q))
             tds_process_simple_query(tds._main_session)
->>>>>>> ff36800f
 
     def _setup_smp(self):
         from .smp import SmpManager
